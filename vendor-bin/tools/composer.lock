{
    "_readme": [
        "This file locks the dependencies of your project to a known state",
        "Read more about it at https://getcomposer.org/doc/01-basic-usage.md#installing-dependencies",
        "This file is @generated automatically"
    ],
    "content-hash": "c24f0a2781051fb1b52a21e24887831b",
    "packages": [
        {
            "name": "amphp/amp",
            "version": "v2.6.0",
            "source": {
                "type": "git",
                "url": "https://github.com/amphp/amp.git",
                "reference": "caa95edeb1ca1bf7532e9118ede4a3c3126408cc"
            },
            "dist": {
                "type": "zip",
                "url": "https://api.github.com/repos/amphp/amp/zipball/caa95edeb1ca1bf7532e9118ede4a3c3126408cc",
                "reference": "caa95edeb1ca1bf7532e9118ede4a3c3126408cc",
                "shasum": ""
            },
            "require": {
                "php": ">=7.1"
            },
            "require-dev": {
                "amphp/php-cs-fixer-config": "dev-master",
                "amphp/phpunit-util": "^1",
                "ext-json": "*",
                "jetbrains/phpstorm-stubs": "^2019.3",
                "phpunit/phpunit": "^7 | ^8 | ^9",
                "psalm/phar": "^3.11@dev",
                "react/promise": "^2"
            },
            "type": "library",
            "extra": {
                "branch-alias": {
                    "dev-master": "2.x-dev"
                }
            },
            "autoload": {
                "psr-4": {
                    "Amp\\": "lib"
                },
                "files": [
                    "lib/functions.php",
                    "lib/Internal/functions.php"
                ]
            },
            "notification-url": "https://packagist.org/downloads/",
            "license": [
                "MIT"
            ],
            "authors": [
                {
                    "name": "Daniel Lowrey",
                    "email": "rdlowrey@php.net"
                },
                {
                    "name": "Aaron Piotrowski",
                    "email": "aaron@trowski.com"
                },
                {
                    "name": "Bob Weinand",
                    "email": "bobwei9@hotmail.com"
                },
                {
                    "name": "Niklas Keller",
                    "email": "me@kelunik.com"
                }
            ],
            "description": "A non-blocking concurrency framework for PHP applications.",
            "homepage": "http://amphp.org/amp",
            "keywords": [
                "async",
                "asynchronous",
                "awaitable",
                "concurrency",
                "event",
                "event-loop",
                "future",
                "non-blocking",
                "promise"
            ],
            "support": {
                "irc": "irc://irc.freenode.org/amphp",
                "issues": "https://github.com/amphp/amp/issues",
                "source": "https://github.com/amphp/amp/tree/v2.6.0"
            },
            "funding": [
                {
                    "url": "https://github.com/amphp",
                    "type": "github"
                }
            ],
            "time": "2021-07-16T20:06:06+00:00"
        },
        {
            "name": "amphp/byte-stream",
            "version": "v1.8.1",
            "source": {
                "type": "git",
                "url": "https://github.com/amphp/byte-stream.git",
                "reference": "acbd8002b3536485c997c4e019206b3f10ca15bd"
            },
            "dist": {
                "type": "zip",
                "url": "https://api.github.com/repos/amphp/byte-stream/zipball/acbd8002b3536485c997c4e019206b3f10ca15bd",
                "reference": "acbd8002b3536485c997c4e019206b3f10ca15bd",
                "shasum": ""
            },
            "require": {
                "amphp/amp": "^2",
                "php": ">=7.1"
            },
            "require-dev": {
                "amphp/php-cs-fixer-config": "dev-master",
                "amphp/phpunit-util": "^1.4",
                "friendsofphp/php-cs-fixer": "^2.3",
                "jetbrains/phpstorm-stubs": "^2019.3",
                "phpunit/phpunit": "^6 || ^7 || ^8",
                "psalm/phar": "^3.11.4"
            },
            "type": "library",
            "extra": {
                "branch-alias": {
                    "dev-master": "1.x-dev"
                }
            },
            "autoload": {
                "psr-4": {
                    "Amp\\ByteStream\\": "lib"
                },
                "files": [
                    "lib/functions.php"
                ]
            },
            "notification-url": "https://packagist.org/downloads/",
            "license": [
                "MIT"
            ],
            "authors": [
                {
                    "name": "Aaron Piotrowski",
                    "email": "aaron@trowski.com"
                },
                {
                    "name": "Niklas Keller",
                    "email": "me@kelunik.com"
                }
            ],
            "description": "A stream abstraction to make working with non-blocking I/O simple.",
            "homepage": "http://amphp.org/byte-stream",
            "keywords": [
                "amp",
                "amphp",
                "async",
                "io",
                "non-blocking",
                "stream"
            ],
            "support": {
                "irc": "irc://irc.freenode.org/amphp",
                "issues": "https://github.com/amphp/byte-stream/issues",
                "source": "https://github.com/amphp/byte-stream/tree/v1.8.1"
            },
            "funding": [
                {
                    "url": "https://github.com/amphp",
                    "type": "github"
                }
            ],
            "time": "2021-03-30T17:13:30+00:00"
        },
        {
            "name": "composer/package-versions-deprecated",
<<<<<<< HEAD
            "version": "1.11.99.4",
            "source": {
                "type": "git",
                "url": "https://github.com/composer/package-versions-deprecated.git",
                "reference": "b174585d1fe49ceed21928a945138948cb394600"
            },
            "dist": {
                "type": "zip",
                "url": "https://api.github.com/repos/composer/package-versions-deprecated/zipball/b174585d1fe49ceed21928a945138948cb394600",
                "reference": "b174585d1fe49ceed21928a945138948cb394600",
=======
            "version": "1.11.99.2",
            "source": {
                "type": "git",
                "url": "https://github.com/composer/package-versions-deprecated.git",
                "reference": "c6522afe5540d5fc46675043d3ed5a45a740b27c"
            },
            "dist": {
                "type": "zip",
                "url": "https://api.github.com/repos/composer/package-versions-deprecated/zipball/c6522afe5540d5fc46675043d3ed5a45a740b27c",
                "reference": "c6522afe5540d5fc46675043d3ed5a45a740b27c",
>>>>>>> 141570ac
                "shasum": ""
            },
            "require": {
                "composer-plugin-api": "^1.1.0 || ^2.0",
                "php": "^7 || ^8"
            },
            "replace": {
                "ocramius/package-versions": "1.11.99"
            },
            "require-dev": {
                "composer/composer": "^1.9.3 || ^2.0@dev",
                "ext-zip": "^1.13",
                "phpunit/phpunit": "^6.5 || ^7"
            },
            "type": "composer-plugin",
            "extra": {
                "class": "PackageVersions\\Installer",
                "branch-alias": {
                    "dev-master": "1.x-dev"
                }
            },
            "autoload": {
                "psr-4": {
                    "PackageVersions\\": "src/PackageVersions"
                }
            },
            "notification-url": "https://packagist.org/downloads/",
            "license": [
                "MIT"
            ],
            "authors": [
                {
                    "name": "Marco Pivetta",
                    "email": "ocramius@gmail.com"
                },
                {
                    "name": "Jordi Boggiano",
                    "email": "j.boggiano@seld.be"
                }
            ],
            "description": "Composer plugin that provides efficient querying for installed package versions (no runtime IO)",
            "support": {
                "issues": "https://github.com/composer/package-versions-deprecated/issues",
<<<<<<< HEAD
                "source": "https://github.com/composer/package-versions-deprecated/tree/1.11.99.4"
=======
                "source": "https://github.com/composer/package-versions-deprecated/tree/1.11.99.2"
>>>>>>> 141570ac
            },
            "funding": [
                {
                    "url": "https://packagist.com",
                    "type": "custom"
                },
                {
                    "url": "https://github.com/composer",
                    "type": "github"
                },
                {
                    "url": "https://tidelift.com/funding/github/packagist/composer/composer",
                    "type": "tidelift"
                }
            ],
<<<<<<< HEAD
            "time": "2021-09-13T08:41:34+00:00"
=======
            "time": "2021-05-24T07:46:03+00:00"
>>>>>>> 141570ac
        },
        {
            "name": "composer/semver",
            "version": "3.2.5",
            "source": {
                "type": "git",
                "url": "https://github.com/composer/semver.git",
                "reference": "31f3ea725711245195f62e54ffa402d8ef2fdba9"
            },
            "dist": {
                "type": "zip",
                "url": "https://api.github.com/repos/composer/semver/zipball/31f3ea725711245195f62e54ffa402d8ef2fdba9",
                "reference": "31f3ea725711245195f62e54ffa402d8ef2fdba9",
                "shasum": ""
            },
            "require": {
                "php": "^5.3.2 || ^7.0 || ^8.0"
            },
            "require-dev": {
                "phpstan/phpstan": "^0.12.54",
                "symfony/phpunit-bridge": "^4.2 || ^5"
            },
            "type": "library",
            "extra": {
                "branch-alias": {
                    "dev-main": "3.x-dev"
                }
            },
            "autoload": {
                "psr-4": {
                    "Composer\\Semver\\": "src"
                }
            },
            "notification-url": "https://packagist.org/downloads/",
            "license": [
                "MIT"
            ],
            "authors": [
                {
                    "name": "Nils Adermann",
                    "email": "naderman@naderman.de",
                    "homepage": "http://www.naderman.de"
                },
                {
                    "name": "Jordi Boggiano",
                    "email": "j.boggiano@seld.be",
                    "homepage": "http://seld.be"
                },
                {
                    "name": "Rob Bast",
                    "email": "rob.bast@gmail.com",
                    "homepage": "http://robbast.nl"
                }
            ],
            "description": "Semver library that offers utilities, version constraint parsing and validation.",
            "keywords": [
                "semantic",
                "semver",
                "validation",
                "versioning"
            ],
            "support": {
                "irc": "irc://irc.freenode.org/composer",
                "issues": "https://github.com/composer/semver/issues",
                "source": "https://github.com/composer/semver/tree/3.2.5"
            },
            "funding": [
                {
                    "url": "https://packagist.com",
                    "type": "custom"
                },
                {
                    "url": "https://github.com/composer",
                    "type": "github"
                },
                {
                    "url": "https://tidelift.com/funding/github/packagist/composer/composer",
                    "type": "tidelift"
                }
            ],
            "time": "2021-05-24T12:41:47+00:00"
        },
        {
            "name": "composer/xdebug-handler",
<<<<<<< HEAD
            "version": "2.0.2",
            "source": {
                "type": "git",
                "url": "https://github.com/composer/xdebug-handler.git",
                "reference": "84674dd3a7575ba617f5a76d7e9e29a7d3891339"
            },
            "dist": {
                "type": "zip",
                "url": "https://api.github.com/repos/composer/xdebug-handler/zipball/84674dd3a7575ba617f5a76d7e9e29a7d3891339",
                "reference": "84674dd3a7575ba617f5a76d7e9e29a7d3891339",
=======
            "version": "2.0.1",
            "source": {
                "type": "git",
                "url": "https://github.com/composer/xdebug-handler.git",
                "reference": "964adcdd3a28bf9ed5d9ac6450064e0d71ed7496"
            },
            "dist": {
                "type": "zip",
                "url": "https://api.github.com/repos/composer/xdebug-handler/zipball/964adcdd3a28bf9ed5d9ac6450064e0d71ed7496",
                "reference": "964adcdd3a28bf9ed5d9ac6450064e0d71ed7496",
>>>>>>> 141570ac
                "shasum": ""
            },
            "require": {
                "php": "^5.3.2 || ^7.0 || ^8.0",
                "psr/log": "^1 || ^2 || ^3"
            },
            "require-dev": {
                "phpstan/phpstan": "^0.12.55",
                "symfony/phpunit-bridge": "^4.2 || ^5"
            },
            "type": "library",
            "autoload": {
                "psr-4": {
                    "Composer\\XdebugHandler\\": "src"
                }
            },
            "notification-url": "https://packagist.org/downloads/",
            "license": [
                "MIT"
            ],
            "authors": [
                {
                    "name": "John Stevenson",
                    "email": "john-stevenson@blueyonder.co.uk"
                }
            ],
            "description": "Restarts a process without Xdebug.",
            "keywords": [
                "Xdebug",
                "performance"
            ],
            "support": {
                "irc": "irc://irc.freenode.org/composer",
                "issues": "https://github.com/composer/xdebug-handler/issues",
<<<<<<< HEAD
                "source": "https://github.com/composer/xdebug-handler/tree/2.0.2"
=======
                "source": "https://github.com/composer/xdebug-handler/tree/2.0.1"
>>>>>>> 141570ac
            },
            "funding": [
                {
                    "url": "https://packagist.com",
                    "type": "custom"
                },
                {
                    "url": "https://github.com/composer",
                    "type": "github"
                },
                {
                    "url": "https://tidelift.com/funding/github/packagist/composer/composer",
                    "type": "tidelift"
                }
            ],
<<<<<<< HEAD
            "time": "2021-07-31T17:03:58+00:00"
=======
            "time": "2021-05-05T19:37:51+00:00"
>>>>>>> 141570ac
        },
        {
            "name": "dealerdirect/phpcodesniffer-composer-installer",
            "version": "v0.7.1",
            "source": {
                "type": "git",
                "url": "https://github.com/Dealerdirect/phpcodesniffer-composer-installer.git",
                "reference": "fe390591e0241955f22eb9ba327d137e501c771c"
            },
            "dist": {
                "type": "zip",
                "url": "https://api.github.com/repos/Dealerdirect/phpcodesniffer-composer-installer/zipball/fe390591e0241955f22eb9ba327d137e501c771c",
                "reference": "fe390591e0241955f22eb9ba327d137e501c771c",
                "shasum": ""
            },
            "require": {
                "composer-plugin-api": "^1.0 || ^2.0",
                "php": ">=5.3",
                "squizlabs/php_codesniffer": "^2.0 || ^3.0 || ^4.0"
            },
            "require-dev": {
                "composer/composer": "*",
                "phpcompatibility/php-compatibility": "^9.0",
                "sensiolabs/security-checker": "^4.1.0"
            },
            "type": "composer-plugin",
            "extra": {
                "class": "Dealerdirect\\Composer\\Plugin\\Installers\\PHPCodeSniffer\\Plugin"
            },
            "autoload": {
                "psr-4": {
                    "Dealerdirect\\Composer\\Plugin\\Installers\\PHPCodeSniffer\\": "src/"
                }
            },
            "notification-url": "https://packagist.org/downloads/",
            "license": [
                "MIT"
            ],
            "authors": [
                {
                    "name": "Franck Nijhof",
                    "email": "franck.nijhof@dealerdirect.com",
                    "homepage": "http://www.frenck.nl",
                    "role": "Developer / IT Manager"
                }
            ],
            "description": "PHP_CodeSniffer Standards Composer Installer Plugin",
            "homepage": "http://www.dealerdirect.com",
            "keywords": [
                "PHPCodeSniffer",
                "PHP_CodeSniffer",
                "code quality",
                "codesniffer",
                "composer",
                "installer",
                "phpcs",
                "plugin",
                "qa",
                "quality",
                "standard",
                "standards",
                "style guide",
                "stylecheck",
                "tests"
            ],
            "support": {
                "issues": "https://github.com/dealerdirect/phpcodesniffer-composer-installer/issues",
                "source": "https://github.com/dealerdirect/phpcodesniffer-composer-installer"
            },
            "time": "2020-12-07T18:04:37+00:00"
        },
        {
            "name": "dnoegel/php-xdg-base-dir",
            "version": "v0.1.1",
            "source": {
                "type": "git",
                "url": "https://github.com/dnoegel/php-xdg-base-dir.git",
                "reference": "8f8a6e48c5ecb0f991c2fdcf5f154a47d85f9ffd"
            },
            "dist": {
                "type": "zip",
                "url": "https://api.github.com/repos/dnoegel/php-xdg-base-dir/zipball/8f8a6e48c5ecb0f991c2fdcf5f154a47d85f9ffd",
                "reference": "8f8a6e48c5ecb0f991c2fdcf5f154a47d85f9ffd",
                "shasum": ""
            },
            "require": {
                "php": ">=5.3.2"
            },
            "require-dev": {
                "phpunit/phpunit": "~7.0|~6.0|~5.0|~4.8.35"
            },
            "type": "library",
            "autoload": {
                "psr-4": {
                    "XdgBaseDir\\": "src/"
                }
            },
            "notification-url": "https://packagist.org/downloads/",
            "license": [
                "MIT"
            ],
            "description": "implementation of xdg base directory specification for php",
            "support": {
                "issues": "https://github.com/dnoegel/php-xdg-base-dir/issues",
                "source": "https://github.com/dnoegel/php-xdg-base-dir/tree/v0.1.1"
            },
            "time": "2019-12-04T15:06:13+00:00"
        },
        {
            "name": "doctrine/coding-standard",
            "version": "8.2.1",
            "source": {
                "type": "git",
                "url": "https://github.com/doctrine/coding-standard.git",
                "reference": "f595b060799c1a0d76ead16981804eaa0bbcd8d6"
            },
            "dist": {
                "type": "zip",
                "url": "https://api.github.com/repos/doctrine/coding-standard/zipball/f595b060799c1a0d76ead16981804eaa0bbcd8d6",
                "reference": "f595b060799c1a0d76ead16981804eaa0bbcd8d6",
                "shasum": ""
            },
            "require": {
                "dealerdirect/phpcodesniffer-composer-installer": "^0.6.2 || ^0.7",
                "php": "^7.1 || ^8.0",
                "slevomat/coding-standard": "^6.4.1",
                "squizlabs/php_codesniffer": "^3.5.8"
            },
            "type": "phpcodesniffer-standard",
            "notification-url": "https://packagist.org/downloads/",
            "license": [
                "MIT"
            ],
            "authors": [
                {
                    "name": "Benjamin Eberlei",
                    "email": "kontakt@beberlei.de"
                },
                {
                    "name": "Steve Müller",
                    "email": "st.mueller@dzh-online.de"
                }
            ],
            "description": "The Doctrine Coding Standard is a set of PHPCS rules applied to all Doctrine projects.",
            "homepage": "https://www.doctrine-project.org/projects/coding-standard.html",
            "keywords": [
                "checks",
                "code",
                "coding",
                "cs",
                "doctrine",
                "rules",
                "sniffer",
                "sniffs",
                "standard",
                "style"
            ],
            "support": {
                "issues": "https://github.com/doctrine/coding-standard/issues",
                "source": "https://github.com/doctrine/coding-standard/tree/8.2.1"
            },
            "time": "2021-04-03T10:54:55+00:00"
        },
        {
            "name": "doctrine/instantiator",
            "version": "1.4.0",
            "source": {
                "type": "git",
                "url": "https://github.com/doctrine/instantiator.git",
                "reference": "d56bf6102915de5702778fe20f2de3b2fe570b5b"
            },
            "dist": {
                "type": "zip",
                "url": "https://api.github.com/repos/doctrine/instantiator/zipball/d56bf6102915de5702778fe20f2de3b2fe570b5b",
                "reference": "d56bf6102915de5702778fe20f2de3b2fe570b5b",
                "shasum": ""
            },
            "require": {
                "php": "^7.1 || ^8.0"
            },
            "require-dev": {
                "doctrine/coding-standard": "^8.0",
                "ext-pdo": "*",
                "ext-phar": "*",
                "phpbench/phpbench": "^0.13 || 1.0.0-alpha2",
                "phpstan/phpstan": "^0.12",
                "phpstan/phpstan-phpunit": "^0.12",
                "phpunit/phpunit": "^7.0 || ^8.0 || ^9.0"
            },
            "type": "library",
            "autoload": {
                "psr-4": {
                    "Doctrine\\Instantiator\\": "src/Doctrine/Instantiator/"
                }
            },
            "notification-url": "https://packagist.org/downloads/",
            "license": [
                "MIT"
            ],
            "authors": [
                {
                    "name": "Marco Pivetta",
                    "email": "ocramius@gmail.com",
                    "homepage": "https://ocramius.github.io/"
                }
            ],
            "description": "A small, lightweight utility to instantiate objects in PHP without invoking their constructors",
            "homepage": "https://www.doctrine-project.org/projects/instantiator.html",
            "keywords": [
                "constructor",
                "instantiate"
            ],
            "support": {
                "issues": "https://github.com/doctrine/instantiator/issues",
                "source": "https://github.com/doctrine/instantiator/tree/1.4.0"
            },
            "funding": [
                {
                    "url": "https://www.doctrine-project.org/sponsorship.html",
                    "type": "custom"
                },
                {
                    "url": "https://www.patreon.com/phpdoctrine",
                    "type": "patreon"
                },
                {
                    "url": "https://tidelift.com/funding/github/packagist/doctrine%2Finstantiator",
                    "type": "tidelift"
                }
            ],
            "time": "2020-11-10T18:47:58+00:00"
        },
        {
            "name": "felixfbecker/advanced-json-rpc",
            "version": "v3.2.1",
            "source": {
                "type": "git",
                "url": "https://github.com/felixfbecker/php-advanced-json-rpc.git",
                "reference": "b5f37dbff9a8ad360ca341f3240dc1c168b45447"
            },
            "dist": {
                "type": "zip",
                "url": "https://api.github.com/repos/felixfbecker/php-advanced-json-rpc/zipball/b5f37dbff9a8ad360ca341f3240dc1c168b45447",
                "reference": "b5f37dbff9a8ad360ca341f3240dc1c168b45447",
                "shasum": ""
            },
            "require": {
                "netresearch/jsonmapper": "^1.0 || ^2.0 || ^3.0 || ^4.0",
                "php": "^7.1 || ^8.0",
                "phpdocumentor/reflection-docblock": "^4.3.4 || ^5.0.0"
            },
            "require-dev": {
                "phpunit/phpunit": "^7.0 || ^8.0"
            },
            "type": "library",
            "autoload": {
                "psr-4": {
                    "AdvancedJsonRpc\\": "lib/"
                }
            },
            "notification-url": "https://packagist.org/downloads/",
            "license": [
                "ISC"
            ],
            "authors": [
                {
                    "name": "Felix Becker",
                    "email": "felix.b@outlook.com"
                }
            ],
            "description": "A more advanced JSONRPC implementation",
            "support": {
                "issues": "https://github.com/felixfbecker/php-advanced-json-rpc/issues",
                "source": "https://github.com/felixfbecker/php-advanced-json-rpc/tree/v3.2.1"
            },
            "time": "2021-06-11T22:34:44+00:00"
        },
        {
            "name": "felixfbecker/language-server-protocol",
            "version": "1.5.1",
            "source": {
                "type": "git",
                "url": "https://github.com/felixfbecker/php-language-server-protocol.git",
                "reference": "9d846d1f5cf101deee7a61c8ba7caa0a975cd730"
            },
            "dist": {
                "type": "zip",
                "url": "https://api.github.com/repos/felixfbecker/php-language-server-protocol/zipball/9d846d1f5cf101deee7a61c8ba7caa0a975cd730",
                "reference": "9d846d1f5cf101deee7a61c8ba7caa0a975cd730",
                "shasum": ""
            },
            "require": {
                "php": ">=7.1"
            },
            "require-dev": {
                "phpstan/phpstan": "*",
                "squizlabs/php_codesniffer": "^3.1",
                "vimeo/psalm": "^4.0"
            },
            "type": "library",
            "extra": {
                "branch-alias": {
                    "dev-master": "1.x-dev"
                }
            },
            "autoload": {
                "psr-4": {
                    "LanguageServerProtocol\\": "src/"
                }
            },
            "notification-url": "https://packagist.org/downloads/",
            "license": [
                "ISC"
            ],
            "authors": [
                {
                    "name": "Felix Becker",
                    "email": "felix.b@outlook.com"
                }
            ],
            "description": "PHP classes for the Language Server Protocol",
            "keywords": [
                "language",
                "microsoft",
                "php",
                "server"
            ],
            "support": {
                "issues": "https://github.com/felixfbecker/php-language-server-protocol/issues",
                "source": "https://github.com/felixfbecker/php-language-server-protocol/tree/1.5.1"
            },
            "time": "2021-02-22T14:02:09+00:00"
        },
        {
            "name": "myclabs/deep-copy",
            "version": "1.10.2",
            "source": {
                "type": "git",
                "url": "https://github.com/myclabs/DeepCopy.git",
                "reference": "776f831124e9c62e1a2c601ecc52e776d8bb7220"
            },
            "dist": {
                "type": "zip",
                "url": "https://api.github.com/repos/myclabs/DeepCopy/zipball/776f831124e9c62e1a2c601ecc52e776d8bb7220",
                "reference": "776f831124e9c62e1a2c601ecc52e776d8bb7220",
                "shasum": ""
            },
            "require": {
                "php": "^7.1 || ^8.0"
            },
            "replace": {
                "myclabs/deep-copy": "self.version"
            },
            "require-dev": {
                "doctrine/collections": "^1.0",
                "doctrine/common": "^2.6",
                "phpunit/phpunit": "^7.1"
            },
            "type": "library",
            "autoload": {
                "psr-4": {
                    "DeepCopy\\": "src/DeepCopy/"
                },
                "files": [
                    "src/DeepCopy/deep_copy.php"
                ]
            },
            "notification-url": "https://packagist.org/downloads/",
            "license": [
                "MIT"
            ],
            "description": "Create deep copies (clones) of your objects",
            "keywords": [
                "clone",
                "copy",
                "duplicate",
                "object",
                "object graph"
            ],
            "support": {
                "issues": "https://github.com/myclabs/DeepCopy/issues",
                "source": "https://github.com/myclabs/DeepCopy/tree/1.10.2"
            },
            "funding": [
                {
                    "url": "https://tidelift.com/funding/github/packagist/myclabs/deep-copy",
                    "type": "tidelift"
                }
            ],
            "time": "2020-11-13T09:40:50+00:00"
        },
        {
            "name": "netresearch/jsonmapper",
            "version": "v4.0.0",
            "source": {
                "type": "git",
                "url": "https://github.com/cweiske/jsonmapper.git",
                "reference": "8bbc021a8edb2e4a7ea2f8ad4fa9ec9dce2fcb8d"
            },
            "dist": {
                "type": "zip",
                "url": "https://api.github.com/repos/cweiske/jsonmapper/zipball/8bbc021a8edb2e4a7ea2f8ad4fa9ec9dce2fcb8d",
                "reference": "8bbc021a8edb2e4a7ea2f8ad4fa9ec9dce2fcb8d",
                "shasum": ""
            },
            "require": {
                "ext-json": "*",
                "ext-pcre": "*",
                "ext-reflection": "*",
                "ext-spl": "*",
                "php": ">=7.1"
            },
            "require-dev": {
                "phpunit/phpunit": "~7.5 || ~8.0 || ~9.0",
                "squizlabs/php_codesniffer": "~3.5"
            },
            "type": "library",
            "autoload": {
                "psr-0": {
                    "JsonMapper": "src/"
                }
            },
            "notification-url": "https://packagist.org/downloads/",
            "license": [
                "OSL-3.0"
            ],
            "authors": [
                {
                    "name": "Christian Weiske",
                    "email": "cweiske@cweiske.de",
                    "homepage": "http://github.com/cweiske/jsonmapper/",
                    "role": "Developer"
                }
            ],
            "description": "Map nested JSON structures onto PHP classes",
            "support": {
                "email": "cweiske@cweiske.de",
                "issues": "https://github.com/cweiske/jsonmapper/issues",
                "source": "https://github.com/cweiske/jsonmapper/tree/v4.0.0"
            },
            "time": "2020-12-01T19:48:11+00:00"
        },
        {
            "name": "nikic/php-parser",
<<<<<<< HEAD
            "version": "v4.12.0",
            "source": {
                "type": "git",
                "url": "https://github.com/nikic/PHP-Parser.git",
                "reference": "6608f01670c3cc5079e18c1dab1104e002579143"
            },
            "dist": {
                "type": "zip",
                "url": "https://api.github.com/repos/nikic/PHP-Parser/zipball/6608f01670c3cc5079e18c1dab1104e002579143",
                "reference": "6608f01670c3cc5079e18c1dab1104e002579143",
=======
            "version": "v4.11.0",
            "source": {
                "type": "git",
                "url": "https://github.com/nikic/PHP-Parser.git",
                "reference": "fe14cf3672a149364fb66dfe11bf6549af899f94"
            },
            "dist": {
                "type": "zip",
                "url": "https://api.github.com/repos/nikic/PHP-Parser/zipball/fe14cf3672a149364fb66dfe11bf6549af899f94",
                "reference": "fe14cf3672a149364fb66dfe11bf6549af899f94",
>>>>>>> 141570ac
                "shasum": ""
            },
            "require": {
                "ext-tokenizer": "*",
                "php": ">=7.0"
            },
            "require-dev": {
                "ircmaxell/php-yacc": "^0.0.7",
                "phpunit/phpunit": "^6.5 || ^7.0 || ^8.0 || ^9.0"
            },
            "bin": [
                "bin/php-parse"
            ],
            "type": "library",
            "extra": {
                "branch-alias": {
                    "dev-master": "4.9-dev"
                }
            },
            "autoload": {
                "psr-4": {
                    "PhpParser\\": "lib/PhpParser"
                }
            },
            "notification-url": "https://packagist.org/downloads/",
            "license": [
                "BSD-3-Clause"
            ],
            "authors": [
                {
                    "name": "Nikita Popov"
                }
            ],
            "description": "A PHP parser written in PHP",
            "keywords": [
                "parser",
                "php"
            ],
            "support": {
                "issues": "https://github.com/nikic/PHP-Parser/issues",
<<<<<<< HEAD
                "source": "https://github.com/nikic/PHP-Parser/tree/v4.12.0"
            },
            "time": "2021-07-21T10:44:31+00:00"
=======
                "source": "https://github.com/nikic/PHP-Parser/tree/v4.11.0"
            },
            "time": "2021-07-03T13:36:55+00:00"
>>>>>>> 141570ac
        },
        {
            "name": "openlss/lib-array2xml",
            "version": "1.0.0",
            "source": {
                "type": "git",
                "url": "https://github.com/nullivex/lib-array2xml.git",
                "reference": "a91f18a8dfc69ffabe5f9b068bc39bb202c81d90"
            },
            "dist": {
                "type": "zip",
                "url": "https://api.github.com/repos/nullivex/lib-array2xml/zipball/a91f18a8dfc69ffabe5f9b068bc39bb202c81d90",
                "reference": "a91f18a8dfc69ffabe5f9b068bc39bb202c81d90",
                "shasum": ""
            },
            "require": {
                "php": ">=5.3.2"
            },
            "type": "library",
            "autoload": {
                "psr-0": {
                    "LSS": ""
                }
            },
            "notification-url": "https://packagist.org/downloads/",
            "license": [
                "Apache-2.0"
            ],
            "authors": [
                {
                    "name": "Bryan Tong",
                    "email": "bryan@nullivex.com",
                    "homepage": "https://www.nullivex.com"
                },
                {
                    "name": "Tony Butler",
                    "email": "spudz76@gmail.com",
                    "homepage": "https://www.nullivex.com"
                }
            ],
            "description": "Array2XML conversion library credit to lalit.org",
            "homepage": "https://www.nullivex.com",
            "keywords": [
                "array",
                "array conversion",
                "xml",
                "xml conversion"
            ],
            "support": {
                "issues": "https://github.com/nullivex/lib-array2xml/issues",
                "source": "https://github.com/nullivex/lib-array2xml/tree/master"
            },
            "time": "2019-03-29T20:06:56+00:00"
        },
        {
            "name": "pdepend/pdepend",
<<<<<<< HEAD
            "version": "2.10.0",
            "source": {
                "type": "git",
                "url": "https://github.com/pdepend/pdepend.git",
                "reference": "1fd30f4352b630ad53fec3fd5e8b8ba760f85596"
            },
            "dist": {
                "type": "zip",
                "url": "https://api.github.com/repos/pdepend/pdepend/zipball/1fd30f4352b630ad53fec3fd5e8b8ba760f85596",
                "reference": "1fd30f4352b630ad53fec3fd5e8b8ba760f85596",
=======
            "version": "2.9.1",
            "source": {
                "type": "git",
                "url": "https://github.com/pdepend/pdepend.git",
                "reference": "1632f0cee84512ffd6dde71e58536b3b06528c41"
            },
            "dist": {
                "type": "zip",
                "url": "https://api.github.com/repos/pdepend/pdepend/zipball/1632f0cee84512ffd6dde71e58536b3b06528c41",
                "reference": "1632f0cee84512ffd6dde71e58536b3b06528c41",
>>>>>>> 141570ac
                "shasum": ""
            },
            "require": {
                "php": ">=5.3.7",
                "symfony/config": "^2.3.0|^3|^4|^5",
                "symfony/dependency-injection": "^2.3.0|^3|^4|^5",
                "symfony/filesystem": "^2.3.0|^3|^4|^5"
            },
            "require-dev": {
                "easy-doc/easy-doc": "0.0.0|^1.2.3",
                "gregwar/rst": "^1.0",
                "phpunit/phpunit": "^4.8.36|^5.7.27",
                "squizlabs/php_codesniffer": "^2.0.0"
            },
            "bin": [
                "src/bin/pdepend"
            ],
            "type": "library",
            "extra": {
                "branch-alias": {
                    "dev-master": "2.x-dev"
                }
            },
            "autoload": {
                "psr-4": {
                    "PDepend\\": "src/main/php/PDepend"
                }
            },
            "notification-url": "https://packagist.org/downloads/",
            "license": [
                "BSD-3-Clause"
            ],
            "description": "Official version of pdepend to be handled with Composer",
            "support": {
                "issues": "https://github.com/pdepend/pdepend/issues",
<<<<<<< HEAD
                "source": "https://github.com/pdepend/pdepend/tree/2.10.0"
=======
                "source": "https://github.com/pdepend/pdepend/tree/2.9.1"
>>>>>>> 141570ac
            },
            "funding": [
                {
                    "url": "https://tidelift.com/funding/github/packagist/pdepend/pdepend",
                    "type": "tidelift"
                }
            ],
<<<<<<< HEAD
            "time": "2021-07-20T09:56:09+00:00"
=======
            "time": "2021-04-15T21:36:28+00:00"
>>>>>>> 141570ac
        },
        {
            "name": "phar-io/manifest",
            "version": "2.0.3",
            "source": {
                "type": "git",
                "url": "https://github.com/phar-io/manifest.git",
                "reference": "97803eca37d319dfa7826cc2437fc020857acb53"
            },
            "dist": {
                "type": "zip",
                "url": "https://api.github.com/repos/phar-io/manifest/zipball/97803eca37d319dfa7826cc2437fc020857acb53",
                "reference": "97803eca37d319dfa7826cc2437fc020857acb53",
                "shasum": ""
            },
            "require": {
                "ext-dom": "*",
                "ext-phar": "*",
                "ext-xmlwriter": "*",
                "phar-io/version": "^3.0.1",
                "php": "^7.2 || ^8.0"
            },
            "type": "library",
            "extra": {
                "branch-alias": {
                    "dev-master": "2.0.x-dev"
                }
            },
            "autoload": {
                "classmap": [
                    "src/"
                ]
            },
            "notification-url": "https://packagist.org/downloads/",
            "license": [
                "BSD-3-Clause"
            ],
            "authors": [
                {
                    "name": "Arne Blankerts",
                    "email": "arne@blankerts.de",
                    "role": "Developer"
                },
                {
                    "name": "Sebastian Heuer",
                    "email": "sebastian@phpeople.de",
                    "role": "Developer"
                },
                {
                    "name": "Sebastian Bergmann",
                    "email": "sebastian@phpunit.de",
                    "role": "Developer"
                }
            ],
            "description": "Component for reading phar.io manifest information from a PHP Archive (PHAR)",
            "support": {
                "issues": "https://github.com/phar-io/manifest/issues",
                "source": "https://github.com/phar-io/manifest/tree/2.0.3"
            },
            "time": "2021-07-20T11:28:43+00:00"
        },
        {
            "name": "phar-io/version",
            "version": "3.1.0",
            "source": {
                "type": "git",
                "url": "https://github.com/phar-io/version.git",
                "reference": "bae7c545bef187884426f042434e561ab1ddb182"
            },
            "dist": {
                "type": "zip",
                "url": "https://api.github.com/repos/phar-io/version/zipball/bae7c545bef187884426f042434e561ab1ddb182",
                "reference": "bae7c545bef187884426f042434e561ab1ddb182",
                "shasum": ""
            },
            "require": {
                "php": "^7.2 || ^8.0"
            },
            "type": "library",
            "autoload": {
                "classmap": [
                    "src/"
                ]
            },
            "notification-url": "https://packagist.org/downloads/",
            "license": [
                "BSD-3-Clause"
            ],
            "authors": [
                {
                    "name": "Arne Blankerts",
                    "email": "arne@blankerts.de",
                    "role": "Developer"
                },
                {
                    "name": "Sebastian Heuer",
                    "email": "sebastian@phpeople.de",
                    "role": "Developer"
                },
                {
                    "name": "Sebastian Bergmann",
                    "email": "sebastian@phpunit.de",
                    "role": "Developer"
                }
            ],
            "description": "Library for handling version information and constraints",
            "support": {
                "issues": "https://github.com/phar-io/version/issues",
                "source": "https://github.com/phar-io/version/tree/3.1.0"
            },
            "time": "2021-02-23T14:00:09+00:00"
        },
        {
            "name": "phpdocumentor/reflection-common",
            "version": "2.2.0",
            "source": {
                "type": "git",
                "url": "https://github.com/phpDocumentor/ReflectionCommon.git",
                "reference": "1d01c49d4ed62f25aa84a747ad35d5a16924662b"
            },
            "dist": {
                "type": "zip",
                "url": "https://api.github.com/repos/phpDocumentor/ReflectionCommon/zipball/1d01c49d4ed62f25aa84a747ad35d5a16924662b",
                "reference": "1d01c49d4ed62f25aa84a747ad35d5a16924662b",
                "shasum": ""
            },
            "require": {
                "php": "^7.2 || ^8.0"
            },
            "type": "library",
            "extra": {
                "branch-alias": {
                    "dev-2.x": "2.x-dev"
                }
            },
            "autoload": {
                "psr-4": {
                    "phpDocumentor\\Reflection\\": "src/"
                }
            },
            "notification-url": "https://packagist.org/downloads/",
            "license": [
                "MIT"
            ],
            "authors": [
                {
                    "name": "Jaap van Otterdijk",
                    "email": "opensource@ijaap.nl"
                }
            ],
            "description": "Common reflection classes used by phpdocumentor to reflect the code structure",
            "homepage": "http://www.phpdoc.org",
            "keywords": [
                "FQSEN",
                "phpDocumentor",
                "phpdoc",
                "reflection",
                "static analysis"
            ],
            "support": {
                "issues": "https://github.com/phpDocumentor/ReflectionCommon/issues",
                "source": "https://github.com/phpDocumentor/ReflectionCommon/tree/2.x"
            },
            "time": "2020-06-27T09:03:43+00:00"
        },
        {
            "name": "phpdocumentor/reflection-docblock",
            "version": "5.2.2",
            "source": {
                "type": "git",
                "url": "https://github.com/phpDocumentor/ReflectionDocBlock.git",
                "reference": "069a785b2141f5bcf49f3e353548dc1cce6df556"
            },
            "dist": {
                "type": "zip",
                "url": "https://api.github.com/repos/phpDocumentor/ReflectionDocBlock/zipball/069a785b2141f5bcf49f3e353548dc1cce6df556",
                "reference": "069a785b2141f5bcf49f3e353548dc1cce6df556",
                "shasum": ""
            },
            "require": {
                "ext-filter": "*",
                "php": "^7.2 || ^8.0",
                "phpdocumentor/reflection-common": "^2.2",
                "phpdocumentor/type-resolver": "^1.3",
                "webmozart/assert": "^1.9.1"
            },
            "require-dev": {
                "mockery/mockery": "~1.3.2"
            },
            "type": "library",
            "extra": {
                "branch-alias": {
                    "dev-master": "5.x-dev"
                }
            },
            "autoload": {
                "psr-4": {
                    "phpDocumentor\\Reflection\\": "src"
                }
            },
            "notification-url": "https://packagist.org/downloads/",
            "license": [
                "MIT"
            ],
            "authors": [
                {
                    "name": "Mike van Riel",
                    "email": "me@mikevanriel.com"
                },
                {
                    "name": "Jaap van Otterdijk",
                    "email": "account@ijaap.nl"
                }
            ],
            "description": "With this component, a library can provide support for annotations via DocBlocks or otherwise retrieve information that is embedded in a DocBlock.",
            "support": {
                "issues": "https://github.com/phpDocumentor/ReflectionDocBlock/issues",
                "source": "https://github.com/phpDocumentor/ReflectionDocBlock/tree/master"
            },
            "time": "2020-09-03T19:13:55+00:00"
        },
        {
            "name": "phpdocumentor/type-resolver",
            "version": "1.4.0",
            "source": {
                "type": "git",
                "url": "https://github.com/phpDocumentor/TypeResolver.git",
                "reference": "6a467b8989322d92aa1c8bf2bebcc6e5c2ba55c0"
            },
            "dist": {
                "type": "zip",
                "url": "https://api.github.com/repos/phpDocumentor/TypeResolver/zipball/6a467b8989322d92aa1c8bf2bebcc6e5c2ba55c0",
                "reference": "6a467b8989322d92aa1c8bf2bebcc6e5c2ba55c0",
                "shasum": ""
            },
            "require": {
                "php": "^7.2 || ^8.0",
                "phpdocumentor/reflection-common": "^2.0"
            },
            "require-dev": {
                "ext-tokenizer": "*"
            },
            "type": "library",
            "extra": {
                "branch-alias": {
                    "dev-1.x": "1.x-dev"
                }
            },
            "autoload": {
                "psr-4": {
                    "phpDocumentor\\Reflection\\": "src"
                }
            },
            "notification-url": "https://packagist.org/downloads/",
            "license": [
                "MIT"
            ],
            "authors": [
                {
                    "name": "Mike van Riel",
                    "email": "me@mikevanriel.com"
                }
            ],
            "description": "A PSR-5 based resolver of Class names, Types and Structural Element Names",
            "support": {
                "issues": "https://github.com/phpDocumentor/TypeResolver/issues",
                "source": "https://github.com/phpDocumentor/TypeResolver/tree/1.4.0"
            },
            "time": "2020-09-17T18:55:26+00:00"
        },
        {
            "name": "phpmd/phpmd",
<<<<<<< HEAD
            "version": "2.10.2",
            "source": {
                "type": "git",
                "url": "https://github.com/phpmd/phpmd.git",
                "reference": "1bc74db7cf834662d83abebae265be11bb2eec3a"
            },
            "dist": {
                "type": "zip",
                "url": "https://api.github.com/repos/phpmd/phpmd/zipball/1bc74db7cf834662d83abebae265be11bb2eec3a",
                "reference": "1bc74db7cf834662d83abebae265be11bb2eec3a",
=======
            "version": "2.10.1",
            "source": {
                "type": "git",
                "url": "https://github.com/phpmd/phpmd.git",
                "reference": "bd5ef43d1dcaf7272605027c959c1c5ff3761f7a"
            },
            "dist": {
                "type": "zip",
                "url": "https://api.github.com/repos/phpmd/phpmd/zipball/bd5ef43d1dcaf7272605027c959c1c5ff3761f7a",
                "reference": "bd5ef43d1dcaf7272605027c959c1c5ff3761f7a",
>>>>>>> 141570ac
                "shasum": ""
            },
            "require": {
                "composer/xdebug-handler": "^1.0 || ^2.0",
                "ext-xml": "*",
<<<<<<< HEAD
                "pdepend/pdepend": "^2.10.0",
=======
                "pdepend/pdepend": "^2.9.1",
>>>>>>> 141570ac
                "php": ">=5.3.9"
            },
            "require-dev": {
                "easy-doc/easy-doc": "0.0.0 || ^1.3.2",
                "ext-json": "*",
                "ext-simplexml": "*",
                "gregwar/rst": "^1.0",
                "mikey179/vfsstream": "^1.6.8",
                "phpunit/phpunit": "^4.8.36 || ^5.7.27",
                "squizlabs/php_codesniffer": "^2.0"
            },
            "bin": [
                "src/bin/phpmd"
            ],
            "type": "library",
            "autoload": {
                "psr-0": {
                    "PHPMD\\": "src/main/php"
                }
            },
            "notification-url": "https://packagist.org/downloads/",
            "license": [
                "BSD-3-Clause"
            ],
            "authors": [
                {
                    "name": "Manuel Pichler",
                    "email": "github@manuel-pichler.de",
                    "homepage": "https://github.com/manuelpichler",
                    "role": "Project Founder"
                },
                {
                    "name": "Marc Würth",
                    "email": "ravage@bluewin.ch",
                    "homepage": "https://github.com/ravage84",
                    "role": "Project Maintainer"
                },
                {
                    "name": "Other contributors",
                    "homepage": "https://github.com/phpmd/phpmd/graphs/contributors",
                    "role": "Contributors"
                }
            ],
            "description": "PHPMD is a spin-off project of PHP Depend and aims to be a PHP equivalent of the well known Java tool PMD.",
            "homepage": "https://phpmd.org/",
            "keywords": [
                "mess detection",
                "mess detector",
                "pdepend",
                "phpmd",
                "pmd"
            ],
            "support": {
                "irc": "irc://irc.freenode.org/phpmd",
                "issues": "https://github.com/phpmd/phpmd/issues",
<<<<<<< HEAD
                "source": "https://github.com/phpmd/phpmd/tree/2.10.2"
=======
                "source": "https://github.com/phpmd/phpmd/tree/2.10.1"
>>>>>>> 141570ac
            },
            "funding": [
                {
                    "url": "https://tidelift.com/funding/github/packagist/phpmd/phpmd",
                    "type": "tidelift"
                }
            ],
<<<<<<< HEAD
            "time": "2021-07-22T09:56:23+00:00"
=======
            "time": "2021-05-11T17:16:16+00:00"
>>>>>>> 141570ac
        },
        {
            "name": "phpmetrics/phpmetrics",
            "version": "v2.7.4",
            "source": {
                "type": "git",
                "url": "https://github.com/phpmetrics/PhpMetrics.git",
                "reference": "e6a7aee0e0948e363eb78ce9d58573cd5af2cdec"
            },
            "dist": {
                "type": "zip",
                "url": "https://api.github.com/repos/phpmetrics/PhpMetrics/zipball/e6a7aee0e0948e363eb78ce9d58573cd5af2cdec",
                "reference": "e6a7aee0e0948e363eb78ce9d58573cd5af2cdec",
                "shasum": ""
            },
            "require": {
                "ext-dom": "*",
                "ext-tokenizer": "*",
                "nikic/php-parser": "^3|^4",
                "php": ">=5.5"
            },
            "replace": {
                "halleck45/php-metrics": "*",
                "halleck45/phpmetrics": "*"
            },
            "require-dev": {
                "phpunit/phpunit": "^4.8.36 || ^5.7.27 || ^6.5.14",
                "sebastian/comparator": ">=1.2.3",
                "squizlabs/php_codesniffer": "^3.5"
            },
            "bin": [
                "bin/phpmetrics"
            ],
            "type": "library",
            "autoload": {
                "psr-0": {
                    "Hal\\": "./src/"
                },
                "files": [
                    "./src/functions.php"
                ]
            },
            "notification-url": "https://packagist.org/downloads/",
            "license": [
                "MIT"
            ],
            "authors": [
                {
                    "name": "Jean-François Lépine",
                    "email": "lepinejeanfrancois@yahoo.fr",
                    "homepage": "http://www.lepine.pro",
                    "role": "Copyright Holder"
                }
            ],
            "description": "Static analyzer tool for PHP : Coupling, Cyclomatic complexity, Maintainability Index, Halstead's metrics... and more !",
            "homepage": "http://www.phpmetrics.org",
            "keywords": [
                "analysis",
                "qa",
                "quality",
                "testing"
            ],
            "support": {
                "issues": "https://github.com/PhpMetrics/PhpMetrics/issues",
                "source": "https://github.com/phpmetrics/PhpMetrics/tree/master"
            },
            "time": "2020-06-30T20:33:55+00:00"
        },
        {
            "name": "phpspec/prophecy",
<<<<<<< HEAD
            "version": "1.14.0",
            "source": {
                "type": "git",
                "url": "https://github.com/phpspec/prophecy.git",
                "reference": "d86dfc2e2a3cd366cee475e52c6bb3bbc371aa0e"
            },
            "dist": {
                "type": "zip",
                "url": "https://api.github.com/repos/phpspec/prophecy/zipball/d86dfc2e2a3cd366cee475e52c6bb3bbc371aa0e",
                "reference": "d86dfc2e2a3cd366cee475e52c6bb3bbc371aa0e",
=======
            "version": "1.13.0",
            "source": {
                "type": "git",
                "url": "https://github.com/phpspec/prophecy.git",
                "reference": "be1996ed8adc35c3fd795488a653f4b518be70ea"
            },
            "dist": {
                "type": "zip",
                "url": "https://api.github.com/repos/phpspec/prophecy/zipball/be1996ed8adc35c3fd795488a653f4b518be70ea",
                "reference": "be1996ed8adc35c3fd795488a653f4b518be70ea",
>>>>>>> 141570ac
                "shasum": ""
            },
            "require": {
                "doctrine/instantiator": "^1.2",
                "php": "^7.2 || ~8.0, <8.2",
                "phpdocumentor/reflection-docblock": "^5.2",
                "sebastian/comparator": "^3.0 || ^4.0",
                "sebastian/recursion-context": "^3.0 || ^4.0"
            },
            "require-dev": {
                "phpspec/phpspec": "^6.0 || ^7.0",
                "phpunit/phpunit": "^8.0 || ^9.0"
            },
            "type": "library",
            "extra": {
                "branch-alias": {
                    "dev-master": "1.x-dev"
                }
            },
            "autoload": {
                "psr-4": {
                    "Prophecy\\": "src/Prophecy"
                }
            },
            "notification-url": "https://packagist.org/downloads/",
            "license": [
                "MIT"
            ],
            "authors": [
                {
                    "name": "Konstantin Kudryashov",
                    "email": "ever.zet@gmail.com",
                    "homepage": "http://everzet.com"
                },
                {
                    "name": "Marcello Duarte",
                    "email": "marcello.duarte@gmail.com"
                }
            ],
            "description": "Highly opinionated mocking framework for PHP 5.3+",
            "homepage": "https://github.com/phpspec/prophecy",
            "keywords": [
                "Double",
                "Dummy",
                "fake",
                "mock",
                "spy",
                "stub"
            ],
            "support": {
                "issues": "https://github.com/phpspec/prophecy/issues",
<<<<<<< HEAD
                "source": "https://github.com/phpspec/prophecy/tree/1.14.0"
            },
            "time": "2021-09-10T09:02:12+00:00"
=======
                "source": "https://github.com/phpspec/prophecy/tree/1.13.0"
            },
            "time": "2021-03-17T13:42:18+00:00"
>>>>>>> 141570ac
        },
        {
            "name": "phpstan/phpdoc-parser",
            "version": "0.4.9",
            "source": {
                "type": "git",
                "url": "https://github.com/phpstan/phpdoc-parser.git",
                "reference": "98a088b17966bdf6ee25c8a4b634df313d8aa531"
            },
            "dist": {
                "type": "zip",
                "url": "https://api.github.com/repos/phpstan/phpdoc-parser/zipball/98a088b17966bdf6ee25c8a4b634df313d8aa531",
                "reference": "98a088b17966bdf6ee25c8a4b634df313d8aa531",
                "shasum": ""
            },
            "require": {
                "php": "^7.1 || ^8.0"
            },
            "require-dev": {
                "consistence/coding-standard": "^3.5",
                "ergebnis/composer-normalize": "^2.0.2",
                "jakub-onderka/php-parallel-lint": "^0.9.2",
                "phing/phing": "^2.16.0",
                "phpstan/extension-installer": "^1.0",
                "phpstan/phpstan": "^0.12.26",
                "phpstan/phpstan-strict-rules": "^0.12",
                "phpunit/phpunit": "^6.3",
                "slevomat/coding-standard": "^4.7.2",
                "symfony/process": "^4.0"
            },
            "type": "library",
            "extra": {
                "branch-alias": {
                    "dev-master": "0.4-dev"
                }
            },
            "autoload": {
                "psr-4": {
                    "PHPStan\\PhpDocParser\\": [
                        "src/"
                    ]
                }
            },
            "notification-url": "https://packagist.org/downloads/",
            "license": [
                "MIT"
            ],
            "description": "PHPDoc parser with support for nullable, intersection and generic types",
            "support": {
                "issues": "https://github.com/phpstan/phpdoc-parser/issues",
                "source": "https://github.com/phpstan/phpdoc-parser/tree/master"
            },
            "time": "2020-08-03T20:32:43+00:00"
        },
        {
            "name": "phpstan/phpstan",
<<<<<<< HEAD
            "version": "0.12.99",
            "source": {
                "type": "git",
                "url": "https://github.com/phpstan/phpstan.git",
                "reference": "b4d40f1d759942f523be267a1bab6884f46ca3f7"
            },
            "dist": {
                "type": "zip",
                "url": "https://api.github.com/repos/phpstan/phpstan/zipball/b4d40f1d759942f523be267a1bab6884f46ca3f7",
                "reference": "b4d40f1d759942f523be267a1bab6884f46ca3f7",
=======
            "version": "0.12.92",
            "source": {
                "type": "git",
                "url": "https://github.com/phpstan/phpstan.git",
                "reference": "64d4c5dc8ea96972bc18432d137a330239a5d2b2"
            },
            "dist": {
                "type": "zip",
                "url": "https://api.github.com/repos/phpstan/phpstan/zipball/64d4c5dc8ea96972bc18432d137a330239a5d2b2",
                "reference": "64d4c5dc8ea96972bc18432d137a330239a5d2b2",
>>>>>>> 141570ac
                "shasum": ""
            },
            "require": {
                "php": "^7.1|^8.0"
            },
            "conflict": {
                "phpstan/phpstan-shim": "*"
            },
            "bin": [
                "phpstan",
                "phpstan.phar"
            ],
            "type": "library",
            "extra": {
                "branch-alias": {
                    "dev-master": "0.12-dev"
                }
            },
            "autoload": {
                "files": [
                    "bootstrap.php"
                ]
            },
            "notification-url": "https://packagist.org/downloads/",
            "license": [
                "MIT"
            ],
            "description": "PHPStan - PHP Static Analysis Tool",
            "support": {
                "issues": "https://github.com/phpstan/phpstan/issues",
<<<<<<< HEAD
                "source": "https://github.com/phpstan/phpstan/tree/0.12.99"
=======
                "source": "https://github.com/phpstan/phpstan/tree/0.12.92"
>>>>>>> 141570ac
            },
            "funding": [
                {
                    "url": "https://github.com/ondrejmirtes",
                    "type": "github"
                },
                {
                    "url": "https://github.com/phpstan",
                    "type": "github"
                },
                {
                    "url": "https://www.patreon.com/phpstan",
                    "type": "patreon"
                },
                {
                    "url": "https://tidelift.com/funding/github/packagist/phpstan/phpstan",
                    "type": "tidelift"
                }
            ],
<<<<<<< HEAD
            "time": "2021-09-12T20:09:55+00:00"
=======
            "time": "2021-07-10T13:53:49+00:00"
>>>>>>> 141570ac
        },
        {
            "name": "phpunit/php-code-coverage",
            "version": "9.2.6",
            "source": {
                "type": "git",
                "url": "https://github.com/sebastianbergmann/php-code-coverage.git",
                "reference": "f6293e1b30a2354e8428e004689671b83871edde"
            },
            "dist": {
                "type": "zip",
                "url": "https://api.github.com/repos/sebastianbergmann/php-code-coverage/zipball/f6293e1b30a2354e8428e004689671b83871edde",
                "reference": "f6293e1b30a2354e8428e004689671b83871edde",
                "shasum": ""
            },
            "require": {
                "ext-dom": "*",
                "ext-libxml": "*",
                "ext-xmlwriter": "*",
                "nikic/php-parser": "^4.10.2",
                "php": ">=7.3",
                "phpunit/php-file-iterator": "^3.0.3",
                "phpunit/php-text-template": "^2.0.2",
                "sebastian/code-unit-reverse-lookup": "^2.0.2",
                "sebastian/complexity": "^2.0",
                "sebastian/environment": "^5.1.2",
                "sebastian/lines-of-code": "^1.0.3",
                "sebastian/version": "^3.0.1",
                "theseer/tokenizer": "^1.2.0"
            },
            "require-dev": {
                "phpunit/phpunit": "^9.3"
            },
            "suggest": {
                "ext-pcov": "*",
                "ext-xdebug": "*"
            },
            "type": "library",
            "extra": {
                "branch-alias": {
                    "dev-master": "9.2-dev"
                }
            },
            "autoload": {
                "classmap": [
                    "src/"
                ]
            },
            "notification-url": "https://packagist.org/downloads/",
            "license": [
                "BSD-3-Clause"
            ],
            "authors": [
                {
                    "name": "Sebastian Bergmann",
                    "email": "sebastian@phpunit.de",
                    "role": "lead"
                }
            ],
            "description": "Library that provides collection, processing, and rendering functionality for PHP code coverage information.",
            "homepage": "https://github.com/sebastianbergmann/php-code-coverage",
            "keywords": [
                "coverage",
                "testing",
                "xunit"
            ],
            "support": {
                "issues": "https://github.com/sebastianbergmann/php-code-coverage/issues",
                "source": "https://github.com/sebastianbergmann/php-code-coverage/tree/9.2.6"
            },
            "funding": [
                {
                    "url": "https://github.com/sebastianbergmann",
                    "type": "github"
                }
            ],
            "time": "2021-03-28T07:26:59+00:00"
        },
        {
            "name": "phpunit/php-file-iterator",
            "version": "3.0.5",
            "source": {
                "type": "git",
                "url": "https://github.com/sebastianbergmann/php-file-iterator.git",
                "reference": "aa4be8575f26070b100fccb67faabb28f21f66f8"
            },
            "dist": {
                "type": "zip",
                "url": "https://api.github.com/repos/sebastianbergmann/php-file-iterator/zipball/aa4be8575f26070b100fccb67faabb28f21f66f8",
                "reference": "aa4be8575f26070b100fccb67faabb28f21f66f8",
                "shasum": ""
            },
            "require": {
                "php": ">=7.3"
            },
            "require-dev": {
                "phpunit/phpunit": "^9.3"
            },
            "type": "library",
            "extra": {
                "branch-alias": {
                    "dev-master": "3.0-dev"
                }
            },
            "autoload": {
                "classmap": [
                    "src/"
                ]
            },
            "notification-url": "https://packagist.org/downloads/",
            "license": [
                "BSD-3-Clause"
            ],
            "authors": [
                {
                    "name": "Sebastian Bergmann",
                    "email": "sebastian@phpunit.de",
                    "role": "lead"
                }
            ],
            "description": "FilterIterator implementation that filters files based on a list of suffixes.",
            "homepage": "https://github.com/sebastianbergmann/php-file-iterator/",
            "keywords": [
                "filesystem",
                "iterator"
            ],
            "support": {
                "issues": "https://github.com/sebastianbergmann/php-file-iterator/issues",
                "source": "https://github.com/sebastianbergmann/php-file-iterator/tree/3.0.5"
            },
            "funding": [
                {
                    "url": "https://github.com/sebastianbergmann",
                    "type": "github"
                }
            ],
            "time": "2020-09-28T05:57:25+00:00"
        },
        {
            "name": "phpunit/php-invoker",
            "version": "3.1.1",
            "source": {
                "type": "git",
                "url": "https://github.com/sebastianbergmann/php-invoker.git",
                "reference": "5a10147d0aaf65b58940a0b72f71c9ac0423cc67"
            },
            "dist": {
                "type": "zip",
                "url": "https://api.github.com/repos/sebastianbergmann/php-invoker/zipball/5a10147d0aaf65b58940a0b72f71c9ac0423cc67",
                "reference": "5a10147d0aaf65b58940a0b72f71c9ac0423cc67",
                "shasum": ""
            },
            "require": {
                "php": ">=7.3"
            },
            "require-dev": {
                "ext-pcntl": "*",
                "phpunit/phpunit": "^9.3"
            },
            "suggest": {
                "ext-pcntl": "*"
            },
            "type": "library",
            "extra": {
                "branch-alias": {
                    "dev-master": "3.1-dev"
                }
            },
            "autoload": {
                "classmap": [
                    "src/"
                ]
            },
            "notification-url": "https://packagist.org/downloads/",
            "license": [
                "BSD-3-Clause"
            ],
            "authors": [
                {
                    "name": "Sebastian Bergmann",
                    "email": "sebastian@phpunit.de",
                    "role": "lead"
                }
            ],
            "description": "Invoke callables with a timeout",
            "homepage": "https://github.com/sebastianbergmann/php-invoker/",
            "keywords": [
                "process"
            ],
            "support": {
                "issues": "https://github.com/sebastianbergmann/php-invoker/issues",
                "source": "https://github.com/sebastianbergmann/php-invoker/tree/3.1.1"
            },
            "funding": [
                {
                    "url": "https://github.com/sebastianbergmann",
                    "type": "github"
                }
            ],
            "time": "2020-09-28T05:58:55+00:00"
        },
        {
            "name": "phpunit/php-text-template",
            "version": "2.0.4",
            "source": {
                "type": "git",
                "url": "https://github.com/sebastianbergmann/php-text-template.git",
                "reference": "5da5f67fc95621df9ff4c4e5a84d6a8a2acf7c28"
            },
            "dist": {
                "type": "zip",
                "url": "https://api.github.com/repos/sebastianbergmann/php-text-template/zipball/5da5f67fc95621df9ff4c4e5a84d6a8a2acf7c28",
                "reference": "5da5f67fc95621df9ff4c4e5a84d6a8a2acf7c28",
                "shasum": ""
            },
            "require": {
                "php": ">=7.3"
            },
            "require-dev": {
                "phpunit/phpunit": "^9.3"
            },
            "type": "library",
            "extra": {
                "branch-alias": {
                    "dev-master": "2.0-dev"
                }
            },
            "autoload": {
                "classmap": [
                    "src/"
                ]
            },
            "notification-url": "https://packagist.org/downloads/",
            "license": [
                "BSD-3-Clause"
            ],
            "authors": [
                {
                    "name": "Sebastian Bergmann",
                    "email": "sebastian@phpunit.de",
                    "role": "lead"
                }
            ],
            "description": "Simple template engine.",
            "homepage": "https://github.com/sebastianbergmann/php-text-template/",
            "keywords": [
                "template"
            ],
            "support": {
                "issues": "https://github.com/sebastianbergmann/php-text-template/issues",
                "source": "https://github.com/sebastianbergmann/php-text-template/tree/2.0.4"
            },
            "funding": [
                {
                    "url": "https://github.com/sebastianbergmann",
                    "type": "github"
                }
            ],
            "time": "2020-10-26T05:33:50+00:00"
        },
        {
            "name": "phpunit/php-timer",
            "version": "5.0.3",
            "source": {
                "type": "git",
                "url": "https://github.com/sebastianbergmann/php-timer.git",
                "reference": "5a63ce20ed1b5bf577850e2c4e87f4aa902afbd2"
            },
            "dist": {
                "type": "zip",
                "url": "https://api.github.com/repos/sebastianbergmann/php-timer/zipball/5a63ce20ed1b5bf577850e2c4e87f4aa902afbd2",
                "reference": "5a63ce20ed1b5bf577850e2c4e87f4aa902afbd2",
                "shasum": ""
            },
            "require": {
                "php": ">=7.3"
            },
            "require-dev": {
                "phpunit/phpunit": "^9.3"
            },
            "type": "library",
            "extra": {
                "branch-alias": {
                    "dev-master": "5.0-dev"
                }
            },
            "autoload": {
                "classmap": [
                    "src/"
                ]
            },
            "notification-url": "https://packagist.org/downloads/",
            "license": [
                "BSD-3-Clause"
            ],
            "authors": [
                {
                    "name": "Sebastian Bergmann",
                    "email": "sebastian@phpunit.de",
                    "role": "lead"
                }
            ],
            "description": "Utility class for timing",
            "homepage": "https://github.com/sebastianbergmann/php-timer/",
            "keywords": [
                "timer"
            ],
            "support": {
                "issues": "https://github.com/sebastianbergmann/php-timer/issues",
                "source": "https://github.com/sebastianbergmann/php-timer/tree/5.0.3"
            },
            "funding": [
                {
                    "url": "https://github.com/sebastianbergmann",
                    "type": "github"
                }
            ],
            "time": "2020-10-26T13:16:10+00:00"
        },
        {
            "name": "phpunit/phpunit",
<<<<<<< HEAD
            "version": "9.5.9",
            "source": {
                "type": "git",
                "url": "https://github.com/sebastianbergmann/phpunit.git",
                "reference": "ea8c2dfb1065eb35a79b3681eee6e6fb0a6f273b"
            },
            "dist": {
                "type": "zip",
                "url": "https://api.github.com/repos/sebastianbergmann/phpunit/zipball/ea8c2dfb1065eb35a79b3681eee6e6fb0a6f273b",
                "reference": "ea8c2dfb1065eb35a79b3681eee6e6fb0a6f273b",
=======
            "version": "9.5.6",
            "source": {
                "type": "git",
                "url": "https://github.com/sebastianbergmann/phpunit.git",
                "reference": "fb9b8333f14e3dce976a60ef6a7e05c7c7ed8bfb"
            },
            "dist": {
                "type": "zip",
                "url": "https://api.github.com/repos/sebastianbergmann/phpunit/zipball/fb9b8333f14e3dce976a60ef6a7e05c7c7ed8bfb",
                "reference": "fb9b8333f14e3dce976a60ef6a7e05c7c7ed8bfb",
>>>>>>> 141570ac
                "shasum": ""
            },
            "require": {
                "doctrine/instantiator": "^1.3.1",
                "ext-dom": "*",
                "ext-json": "*",
                "ext-libxml": "*",
                "ext-mbstring": "*",
                "ext-xml": "*",
                "ext-xmlwriter": "*",
                "myclabs/deep-copy": "^1.10.1",
                "phar-io/manifest": "^2.0.3",
                "phar-io/version": "^3.0.2",
                "php": ">=7.3",
                "phpspec/prophecy": "^1.12.1",
                "phpunit/php-code-coverage": "^9.2.3",
                "phpunit/php-file-iterator": "^3.0.5",
                "phpunit/php-invoker": "^3.1.1",
                "phpunit/php-text-template": "^2.0.3",
                "phpunit/php-timer": "^5.0.2",
                "sebastian/cli-parser": "^1.0.1",
                "sebastian/code-unit": "^1.0.6",
                "sebastian/comparator": "^4.0.5",
                "sebastian/diff": "^4.0.3",
                "sebastian/environment": "^5.1.3",
                "sebastian/exporter": "^4.0.3",
                "sebastian/global-state": "^5.0.1",
                "sebastian/object-enumerator": "^4.0.3",
                "sebastian/resource-operations": "^3.0.3",
                "sebastian/type": "^2.3.4",
                "sebastian/version": "^3.0.2"
            },
            "require-dev": {
                "ext-pdo": "*",
                "phpspec/prophecy-phpunit": "^2.0.1"
            },
            "suggest": {
                "ext-soap": "*",
                "ext-xdebug": "*"
            },
            "bin": [
                "phpunit"
            ],
            "type": "library",
            "extra": {
                "branch-alias": {
                    "dev-master": "9.5-dev"
                }
            },
            "autoload": {
                "classmap": [
                    "src/"
                ],
                "files": [
                    "src/Framework/Assert/Functions.php"
                ]
            },
            "notification-url": "https://packagist.org/downloads/",
            "license": [
                "BSD-3-Clause"
            ],
            "authors": [
                {
                    "name": "Sebastian Bergmann",
                    "email": "sebastian@phpunit.de",
                    "role": "lead"
                }
            ],
            "description": "The PHP Unit Testing framework.",
            "homepage": "https://phpunit.de/",
            "keywords": [
                "phpunit",
                "testing",
                "xunit"
            ],
            "support": {
                "issues": "https://github.com/sebastianbergmann/phpunit/issues",
<<<<<<< HEAD
                "source": "https://github.com/sebastianbergmann/phpunit/tree/9.5.9"
=======
                "source": "https://github.com/sebastianbergmann/phpunit/tree/9.5.6"
>>>>>>> 141570ac
            },
            "funding": [
                {
                    "url": "https://phpunit.de/donate.html",
                    "type": "custom"
                },
                {
                    "url": "https://github.com/sebastianbergmann",
                    "type": "github"
                }
            ],
<<<<<<< HEAD
            "time": "2021-08-31T06:47:40+00:00"
=======
            "time": "2021-06-23T05:14:38+00:00"
>>>>>>> 141570ac
        },
        {
            "name": "psalm/plugin-phpunit",
            "version": "0.13.0",
            "source": {
                "type": "git",
                "url": "https://github.com/psalm/psalm-plugin-phpunit.git",
                "reference": "e006914489f3e445f5cb786ea6f3df89ea30129b"
            },
            "dist": {
                "type": "zip",
                "url": "https://api.github.com/repos/psalm/psalm-plugin-phpunit/zipball/e006914489f3e445f5cb786ea6f3df89ea30129b",
                "reference": "e006914489f3e445f5cb786ea6f3df89ea30129b",
                "shasum": ""
            },
            "require": {
                "composer/package-versions-deprecated": "^1.10",
                "composer/semver": "^1.4 || ^2.0 || ^3.0",
                "ext-simplexml": "*",
                "php": "^7.3 || ^8.0",
                "phpunit/phpunit": "^7.5 || ^8.0 || ^9.0",
                "vimeo/psalm": "dev-master || dev-4.x || ^4.0"
            },
            "require-dev": {
                "codeception/codeception": "^4.0.3",
                "squizlabs/php_codesniffer": "^3.3.1",
                "weirdan/codeception-psalm-module": "^0.7.1",
                "weirdan/prophecy-shim": "^1.0 || ^2.0"
            },
            "type": "psalm-plugin",
            "extra": {
                "psalm": {
                    "pluginClass": "Psalm\\PhpUnitPlugin\\Plugin"
                }
            },
            "autoload": {
                "psr-4": {
                    "Psalm\\PhpUnitPlugin\\": "src"
                }
            },
            "notification-url": "https://packagist.org/downloads/",
            "license": [
                "MIT"
            ],
            "authors": [
                {
                    "name": "Matt Brown",
                    "email": "github@muglug.com"
                }
            ],
            "description": "Psalm plugin for PHPUnit",
            "support": {
                "issues": "https://github.com/psalm/psalm-plugin-phpunit/issues",
                "source": "https://github.com/psalm/psalm-plugin-phpunit/tree/0.13.0"
            },
            "time": "2020-10-19T12:43:17+00:00"
        },
        {
            "name": "psr/container",
            "version": "1.1.1",
            "source": {
                "type": "git",
                "url": "https://github.com/php-fig/container.git",
                "reference": "8622567409010282b7aeebe4bb841fe98b58dcaf"
            },
            "dist": {
                "type": "zip",
                "url": "https://api.github.com/repos/php-fig/container/zipball/8622567409010282b7aeebe4bb841fe98b58dcaf",
                "reference": "8622567409010282b7aeebe4bb841fe98b58dcaf",
                "shasum": ""
            },
            "require": {
                "php": ">=7.2.0"
            },
            "type": "library",
            "autoload": {
                "psr-4": {
                    "Psr\\Container\\": "src/"
                }
            },
            "notification-url": "https://packagist.org/downloads/",
            "license": [
                "MIT"
            ],
            "authors": [
                {
                    "name": "PHP-FIG",
                    "homepage": "https://www.php-fig.org/"
                }
            ],
            "description": "Common Container Interface (PHP FIG PSR-11)",
            "homepage": "https://github.com/php-fig/container",
            "keywords": [
                "PSR-11",
                "container",
                "container-interface",
                "container-interop",
                "psr"
            ],
            "support": {
                "issues": "https://github.com/php-fig/container/issues",
                "source": "https://github.com/php-fig/container/tree/1.1.1"
            },
            "time": "2021-03-05T17:36:06+00:00"
        },
        {
            "name": "psr/log",
            "version": "1.1.4",
            "source": {
                "type": "git",
                "url": "https://github.com/php-fig/log.git",
                "reference": "d49695b909c3b7628b6289db5479a1c204601f11"
            },
            "dist": {
                "type": "zip",
                "url": "https://api.github.com/repos/php-fig/log/zipball/d49695b909c3b7628b6289db5479a1c204601f11",
                "reference": "d49695b909c3b7628b6289db5479a1c204601f11",
                "shasum": ""
            },
            "require": {
                "php": ">=5.3.0"
            },
            "type": "library",
            "extra": {
                "branch-alias": {
                    "dev-master": "1.1.x-dev"
                }
            },
            "autoload": {
                "psr-4": {
                    "Psr\\Log\\": "Psr/Log/"
                }
            },
            "notification-url": "https://packagist.org/downloads/",
            "license": [
                "MIT"
            ],
            "authors": [
                {
                    "name": "PHP-FIG",
                    "homepage": "https://www.php-fig.org/"
                }
            ],
            "description": "Common interface for logging libraries",
            "homepage": "https://github.com/php-fig/log",
            "keywords": [
                "log",
                "psr",
                "psr-3"
            ],
            "support": {
                "source": "https://github.com/php-fig/log/tree/1.1.4"
            },
            "time": "2021-05-03T11:20:27+00:00"
        },
        {
            "name": "sebastian/cli-parser",
            "version": "1.0.1",
            "source": {
                "type": "git",
                "url": "https://github.com/sebastianbergmann/cli-parser.git",
                "reference": "442e7c7e687e42adc03470c7b668bc4b2402c0b2"
            },
            "dist": {
                "type": "zip",
                "url": "https://api.github.com/repos/sebastianbergmann/cli-parser/zipball/442e7c7e687e42adc03470c7b668bc4b2402c0b2",
                "reference": "442e7c7e687e42adc03470c7b668bc4b2402c0b2",
                "shasum": ""
            },
            "require": {
                "php": ">=7.3"
            },
            "require-dev": {
                "phpunit/phpunit": "^9.3"
            },
            "type": "library",
            "extra": {
                "branch-alias": {
                    "dev-master": "1.0-dev"
                }
            },
            "autoload": {
                "classmap": [
                    "src/"
                ]
            },
            "notification-url": "https://packagist.org/downloads/",
            "license": [
                "BSD-3-Clause"
            ],
            "authors": [
                {
                    "name": "Sebastian Bergmann",
                    "email": "sebastian@phpunit.de",
                    "role": "lead"
                }
            ],
            "description": "Library for parsing CLI options",
            "homepage": "https://github.com/sebastianbergmann/cli-parser",
            "support": {
                "issues": "https://github.com/sebastianbergmann/cli-parser/issues",
                "source": "https://github.com/sebastianbergmann/cli-parser/tree/1.0.1"
            },
            "funding": [
                {
                    "url": "https://github.com/sebastianbergmann",
                    "type": "github"
                }
            ],
            "time": "2020-09-28T06:08:49+00:00"
        },
        {
            "name": "sebastian/code-unit",
            "version": "1.0.8",
            "source": {
                "type": "git",
                "url": "https://github.com/sebastianbergmann/code-unit.git",
                "reference": "1fc9f64c0927627ef78ba436c9b17d967e68e120"
            },
            "dist": {
                "type": "zip",
                "url": "https://api.github.com/repos/sebastianbergmann/code-unit/zipball/1fc9f64c0927627ef78ba436c9b17d967e68e120",
                "reference": "1fc9f64c0927627ef78ba436c9b17d967e68e120",
                "shasum": ""
            },
            "require": {
                "php": ">=7.3"
            },
            "require-dev": {
                "phpunit/phpunit": "^9.3"
            },
            "type": "library",
            "extra": {
                "branch-alias": {
                    "dev-master": "1.0-dev"
                }
            },
            "autoload": {
                "classmap": [
                    "src/"
                ]
            },
            "notification-url": "https://packagist.org/downloads/",
            "license": [
                "BSD-3-Clause"
            ],
            "authors": [
                {
                    "name": "Sebastian Bergmann",
                    "email": "sebastian@phpunit.de",
                    "role": "lead"
                }
            ],
            "description": "Collection of value objects that represent the PHP code units",
            "homepage": "https://github.com/sebastianbergmann/code-unit",
            "support": {
                "issues": "https://github.com/sebastianbergmann/code-unit/issues",
                "source": "https://github.com/sebastianbergmann/code-unit/tree/1.0.8"
            },
            "funding": [
                {
                    "url": "https://github.com/sebastianbergmann",
                    "type": "github"
                }
            ],
            "time": "2020-10-26T13:08:54+00:00"
        },
        {
            "name": "sebastian/code-unit-reverse-lookup",
            "version": "2.0.3",
            "source": {
                "type": "git",
                "url": "https://github.com/sebastianbergmann/code-unit-reverse-lookup.git",
                "reference": "ac91f01ccec49fb77bdc6fd1e548bc70f7faa3e5"
            },
            "dist": {
                "type": "zip",
                "url": "https://api.github.com/repos/sebastianbergmann/code-unit-reverse-lookup/zipball/ac91f01ccec49fb77bdc6fd1e548bc70f7faa3e5",
                "reference": "ac91f01ccec49fb77bdc6fd1e548bc70f7faa3e5",
                "shasum": ""
            },
            "require": {
                "php": ">=7.3"
            },
            "require-dev": {
                "phpunit/phpunit": "^9.3"
            },
            "type": "library",
            "extra": {
                "branch-alias": {
                    "dev-master": "2.0-dev"
                }
            },
            "autoload": {
                "classmap": [
                    "src/"
                ]
            },
            "notification-url": "https://packagist.org/downloads/",
            "license": [
                "BSD-3-Clause"
            ],
            "authors": [
                {
                    "name": "Sebastian Bergmann",
                    "email": "sebastian@phpunit.de"
                }
            ],
            "description": "Looks up which function or method a line of code belongs to",
            "homepage": "https://github.com/sebastianbergmann/code-unit-reverse-lookup/",
            "support": {
                "issues": "https://github.com/sebastianbergmann/code-unit-reverse-lookup/issues",
                "source": "https://github.com/sebastianbergmann/code-unit-reverse-lookup/tree/2.0.3"
            },
            "funding": [
                {
                    "url": "https://github.com/sebastianbergmann",
                    "type": "github"
                }
            ],
            "time": "2020-09-28T05:30:19+00:00"
        },
        {
            "name": "sebastian/comparator",
            "version": "4.0.6",
            "source": {
                "type": "git",
                "url": "https://github.com/sebastianbergmann/comparator.git",
                "reference": "55f4261989e546dc112258c7a75935a81a7ce382"
            },
            "dist": {
                "type": "zip",
                "url": "https://api.github.com/repos/sebastianbergmann/comparator/zipball/55f4261989e546dc112258c7a75935a81a7ce382",
                "reference": "55f4261989e546dc112258c7a75935a81a7ce382",
                "shasum": ""
            },
            "require": {
                "php": ">=7.3",
                "sebastian/diff": "^4.0",
                "sebastian/exporter": "^4.0"
            },
            "require-dev": {
                "phpunit/phpunit": "^9.3"
            },
            "type": "library",
            "extra": {
                "branch-alias": {
                    "dev-master": "4.0-dev"
                }
            },
            "autoload": {
                "classmap": [
                    "src/"
                ]
            },
            "notification-url": "https://packagist.org/downloads/",
            "license": [
                "BSD-3-Clause"
            ],
            "authors": [
                {
                    "name": "Sebastian Bergmann",
                    "email": "sebastian@phpunit.de"
                },
                {
                    "name": "Jeff Welch",
                    "email": "whatthejeff@gmail.com"
                },
                {
                    "name": "Volker Dusch",
                    "email": "github@wallbash.com"
                },
                {
                    "name": "Bernhard Schussek",
                    "email": "bschussek@2bepublished.at"
                }
            ],
            "description": "Provides the functionality to compare PHP values for equality",
            "homepage": "https://github.com/sebastianbergmann/comparator",
            "keywords": [
                "comparator",
                "compare",
                "equality"
            ],
            "support": {
                "issues": "https://github.com/sebastianbergmann/comparator/issues",
                "source": "https://github.com/sebastianbergmann/comparator/tree/4.0.6"
            },
            "funding": [
                {
                    "url": "https://github.com/sebastianbergmann",
                    "type": "github"
                }
            ],
            "time": "2020-10-26T15:49:45+00:00"
        },
        {
            "name": "sebastian/complexity",
            "version": "2.0.2",
            "source": {
                "type": "git",
                "url": "https://github.com/sebastianbergmann/complexity.git",
                "reference": "739b35e53379900cc9ac327b2147867b8b6efd88"
            },
            "dist": {
                "type": "zip",
                "url": "https://api.github.com/repos/sebastianbergmann/complexity/zipball/739b35e53379900cc9ac327b2147867b8b6efd88",
                "reference": "739b35e53379900cc9ac327b2147867b8b6efd88",
                "shasum": ""
            },
            "require": {
                "nikic/php-parser": "^4.7",
                "php": ">=7.3"
            },
            "require-dev": {
                "phpunit/phpunit": "^9.3"
            },
            "type": "library",
            "extra": {
                "branch-alias": {
                    "dev-master": "2.0-dev"
                }
            },
            "autoload": {
                "classmap": [
                    "src/"
                ]
            },
            "notification-url": "https://packagist.org/downloads/",
            "license": [
                "BSD-3-Clause"
            ],
            "authors": [
                {
                    "name": "Sebastian Bergmann",
                    "email": "sebastian@phpunit.de",
                    "role": "lead"
                }
            ],
            "description": "Library for calculating the complexity of PHP code units",
            "homepage": "https://github.com/sebastianbergmann/complexity",
            "support": {
                "issues": "https://github.com/sebastianbergmann/complexity/issues",
                "source": "https://github.com/sebastianbergmann/complexity/tree/2.0.2"
            },
            "funding": [
                {
                    "url": "https://github.com/sebastianbergmann",
                    "type": "github"
                }
            ],
            "time": "2020-10-26T15:52:27+00:00"
        },
        {
            "name": "sebastian/diff",
            "version": "4.0.4",
            "source": {
                "type": "git",
                "url": "https://github.com/sebastianbergmann/diff.git",
                "reference": "3461e3fccc7cfdfc2720be910d3bd73c69be590d"
            },
            "dist": {
                "type": "zip",
                "url": "https://api.github.com/repos/sebastianbergmann/diff/zipball/3461e3fccc7cfdfc2720be910d3bd73c69be590d",
                "reference": "3461e3fccc7cfdfc2720be910d3bd73c69be590d",
                "shasum": ""
            },
            "require": {
                "php": ">=7.3"
            },
            "require-dev": {
                "phpunit/phpunit": "^9.3",
                "symfony/process": "^4.2 || ^5"
            },
            "type": "library",
            "extra": {
                "branch-alias": {
                    "dev-master": "4.0-dev"
                }
            },
            "autoload": {
                "classmap": [
                    "src/"
                ]
            },
            "notification-url": "https://packagist.org/downloads/",
            "license": [
                "BSD-3-Clause"
            ],
            "authors": [
                {
                    "name": "Sebastian Bergmann",
                    "email": "sebastian@phpunit.de"
                },
                {
                    "name": "Kore Nordmann",
                    "email": "mail@kore-nordmann.de"
                }
            ],
            "description": "Diff implementation",
            "homepage": "https://github.com/sebastianbergmann/diff",
            "keywords": [
                "diff",
                "udiff",
                "unidiff",
                "unified diff"
            ],
            "support": {
                "issues": "https://github.com/sebastianbergmann/diff/issues",
                "source": "https://github.com/sebastianbergmann/diff/tree/4.0.4"
            },
            "funding": [
                {
                    "url": "https://github.com/sebastianbergmann",
                    "type": "github"
                }
            ],
            "time": "2020-10-26T13:10:38+00:00"
        },
        {
            "name": "sebastian/environment",
            "version": "5.1.3",
            "source": {
                "type": "git",
                "url": "https://github.com/sebastianbergmann/environment.git",
                "reference": "388b6ced16caa751030f6a69e588299fa09200ac"
            },
            "dist": {
                "type": "zip",
                "url": "https://api.github.com/repos/sebastianbergmann/environment/zipball/388b6ced16caa751030f6a69e588299fa09200ac",
                "reference": "388b6ced16caa751030f6a69e588299fa09200ac",
                "shasum": ""
            },
            "require": {
                "php": ">=7.3"
            },
            "require-dev": {
                "phpunit/phpunit": "^9.3"
            },
            "suggest": {
                "ext-posix": "*"
            },
            "type": "library",
            "extra": {
                "branch-alias": {
                    "dev-master": "5.1-dev"
                }
            },
            "autoload": {
                "classmap": [
                    "src/"
                ]
            },
            "notification-url": "https://packagist.org/downloads/",
            "license": [
                "BSD-3-Clause"
            ],
            "authors": [
                {
                    "name": "Sebastian Bergmann",
                    "email": "sebastian@phpunit.de"
                }
            ],
            "description": "Provides functionality to handle HHVM/PHP environments",
            "homepage": "http://www.github.com/sebastianbergmann/environment",
            "keywords": [
                "Xdebug",
                "environment",
                "hhvm"
            ],
            "support": {
                "issues": "https://github.com/sebastianbergmann/environment/issues",
                "source": "https://github.com/sebastianbergmann/environment/tree/5.1.3"
            },
            "funding": [
                {
                    "url": "https://github.com/sebastianbergmann",
                    "type": "github"
                }
            ],
            "time": "2020-09-28T05:52:38+00:00"
        },
        {
            "name": "sebastian/exporter",
            "version": "4.0.3",
            "source": {
                "type": "git",
                "url": "https://github.com/sebastianbergmann/exporter.git",
                "reference": "d89cc98761b8cb5a1a235a6b703ae50d34080e65"
            },
            "dist": {
                "type": "zip",
                "url": "https://api.github.com/repos/sebastianbergmann/exporter/zipball/d89cc98761b8cb5a1a235a6b703ae50d34080e65",
                "reference": "d89cc98761b8cb5a1a235a6b703ae50d34080e65",
                "shasum": ""
            },
            "require": {
                "php": ">=7.3",
                "sebastian/recursion-context": "^4.0"
            },
            "require-dev": {
                "ext-mbstring": "*",
                "phpunit/phpunit": "^9.3"
            },
            "type": "library",
            "extra": {
                "branch-alias": {
                    "dev-master": "4.0-dev"
                }
            },
            "autoload": {
                "classmap": [
                    "src/"
                ]
            },
            "notification-url": "https://packagist.org/downloads/",
            "license": [
                "BSD-3-Clause"
            ],
            "authors": [
                {
                    "name": "Sebastian Bergmann",
                    "email": "sebastian@phpunit.de"
                },
                {
                    "name": "Jeff Welch",
                    "email": "whatthejeff@gmail.com"
                },
                {
                    "name": "Volker Dusch",
                    "email": "github@wallbash.com"
                },
                {
                    "name": "Adam Harvey",
                    "email": "aharvey@php.net"
                },
                {
                    "name": "Bernhard Schussek",
                    "email": "bschussek@gmail.com"
                }
            ],
            "description": "Provides the functionality to export PHP variables for visualization",
            "homepage": "http://www.github.com/sebastianbergmann/exporter",
            "keywords": [
                "export",
                "exporter"
            ],
            "support": {
                "issues": "https://github.com/sebastianbergmann/exporter/issues",
                "source": "https://github.com/sebastianbergmann/exporter/tree/4.0.3"
            },
            "funding": [
                {
                    "url": "https://github.com/sebastianbergmann",
                    "type": "github"
                }
            ],
            "time": "2020-09-28T05:24:23+00:00"
        },
        {
            "name": "sebastian/global-state",
            "version": "5.0.3",
            "source": {
                "type": "git",
                "url": "https://github.com/sebastianbergmann/global-state.git",
                "reference": "23bd5951f7ff26f12d4e3242864df3e08dec4e49"
            },
            "dist": {
                "type": "zip",
                "url": "https://api.github.com/repos/sebastianbergmann/global-state/zipball/23bd5951f7ff26f12d4e3242864df3e08dec4e49",
                "reference": "23bd5951f7ff26f12d4e3242864df3e08dec4e49",
                "shasum": ""
            },
            "require": {
                "php": ">=7.3",
                "sebastian/object-reflector": "^2.0",
                "sebastian/recursion-context": "^4.0"
            },
            "require-dev": {
                "ext-dom": "*",
                "phpunit/phpunit": "^9.3"
            },
            "suggest": {
                "ext-uopz": "*"
            },
            "type": "library",
            "extra": {
                "branch-alias": {
                    "dev-master": "5.0-dev"
                }
            },
            "autoload": {
                "classmap": [
                    "src/"
                ]
            },
            "notification-url": "https://packagist.org/downloads/",
            "license": [
                "BSD-3-Clause"
            ],
            "authors": [
                {
                    "name": "Sebastian Bergmann",
                    "email": "sebastian@phpunit.de"
                }
            ],
            "description": "Snapshotting of global state",
            "homepage": "http://www.github.com/sebastianbergmann/global-state",
            "keywords": [
                "global state"
            ],
            "support": {
                "issues": "https://github.com/sebastianbergmann/global-state/issues",
                "source": "https://github.com/sebastianbergmann/global-state/tree/5.0.3"
            },
            "funding": [
                {
                    "url": "https://github.com/sebastianbergmann",
                    "type": "github"
                }
            ],
            "time": "2021-06-11T13:31:12+00:00"
        },
        {
            "name": "sebastian/lines-of-code",
            "version": "1.0.3",
            "source": {
                "type": "git",
                "url": "https://github.com/sebastianbergmann/lines-of-code.git",
                "reference": "c1c2e997aa3146983ed888ad08b15470a2e22ecc"
            },
            "dist": {
                "type": "zip",
                "url": "https://api.github.com/repos/sebastianbergmann/lines-of-code/zipball/c1c2e997aa3146983ed888ad08b15470a2e22ecc",
                "reference": "c1c2e997aa3146983ed888ad08b15470a2e22ecc",
                "shasum": ""
            },
            "require": {
                "nikic/php-parser": "^4.6",
                "php": ">=7.3"
            },
            "require-dev": {
                "phpunit/phpunit": "^9.3"
            },
            "type": "library",
            "extra": {
                "branch-alias": {
                    "dev-master": "1.0-dev"
                }
            },
            "autoload": {
                "classmap": [
                    "src/"
                ]
            },
            "notification-url": "https://packagist.org/downloads/",
            "license": [
                "BSD-3-Clause"
            ],
            "authors": [
                {
                    "name": "Sebastian Bergmann",
                    "email": "sebastian@phpunit.de",
                    "role": "lead"
                }
            ],
            "description": "Library for counting the lines of code in PHP source code",
            "homepage": "https://github.com/sebastianbergmann/lines-of-code",
            "support": {
                "issues": "https://github.com/sebastianbergmann/lines-of-code/issues",
                "source": "https://github.com/sebastianbergmann/lines-of-code/tree/1.0.3"
            },
            "funding": [
                {
                    "url": "https://github.com/sebastianbergmann",
                    "type": "github"
                }
            ],
            "time": "2020-11-28T06:42:11+00:00"
        },
        {
            "name": "sebastian/object-enumerator",
            "version": "4.0.4",
            "source": {
                "type": "git",
                "url": "https://github.com/sebastianbergmann/object-enumerator.git",
                "reference": "5c9eeac41b290a3712d88851518825ad78f45c71"
            },
            "dist": {
                "type": "zip",
                "url": "https://api.github.com/repos/sebastianbergmann/object-enumerator/zipball/5c9eeac41b290a3712d88851518825ad78f45c71",
                "reference": "5c9eeac41b290a3712d88851518825ad78f45c71",
                "shasum": ""
            },
            "require": {
                "php": ">=7.3",
                "sebastian/object-reflector": "^2.0",
                "sebastian/recursion-context": "^4.0"
            },
            "require-dev": {
                "phpunit/phpunit": "^9.3"
            },
            "type": "library",
            "extra": {
                "branch-alias": {
                    "dev-master": "4.0-dev"
                }
            },
            "autoload": {
                "classmap": [
                    "src/"
                ]
            },
            "notification-url": "https://packagist.org/downloads/",
            "license": [
                "BSD-3-Clause"
            ],
            "authors": [
                {
                    "name": "Sebastian Bergmann",
                    "email": "sebastian@phpunit.de"
                }
            ],
            "description": "Traverses array structures and object graphs to enumerate all referenced objects",
            "homepage": "https://github.com/sebastianbergmann/object-enumerator/",
            "support": {
                "issues": "https://github.com/sebastianbergmann/object-enumerator/issues",
                "source": "https://github.com/sebastianbergmann/object-enumerator/tree/4.0.4"
            },
            "funding": [
                {
                    "url": "https://github.com/sebastianbergmann",
                    "type": "github"
                }
            ],
            "time": "2020-10-26T13:12:34+00:00"
        },
        {
            "name": "sebastian/object-reflector",
            "version": "2.0.4",
            "source": {
                "type": "git",
                "url": "https://github.com/sebastianbergmann/object-reflector.git",
                "reference": "b4f479ebdbf63ac605d183ece17d8d7fe49c15c7"
            },
            "dist": {
                "type": "zip",
                "url": "https://api.github.com/repos/sebastianbergmann/object-reflector/zipball/b4f479ebdbf63ac605d183ece17d8d7fe49c15c7",
                "reference": "b4f479ebdbf63ac605d183ece17d8d7fe49c15c7",
                "shasum": ""
            },
            "require": {
                "php": ">=7.3"
            },
            "require-dev": {
                "phpunit/phpunit": "^9.3"
            },
            "type": "library",
            "extra": {
                "branch-alias": {
                    "dev-master": "2.0-dev"
                }
            },
            "autoload": {
                "classmap": [
                    "src/"
                ]
            },
            "notification-url": "https://packagist.org/downloads/",
            "license": [
                "BSD-3-Clause"
            ],
            "authors": [
                {
                    "name": "Sebastian Bergmann",
                    "email": "sebastian@phpunit.de"
                }
            ],
            "description": "Allows reflection of object attributes, including inherited and non-public ones",
            "homepage": "https://github.com/sebastianbergmann/object-reflector/",
            "support": {
                "issues": "https://github.com/sebastianbergmann/object-reflector/issues",
                "source": "https://github.com/sebastianbergmann/object-reflector/tree/2.0.4"
            },
            "funding": [
                {
                    "url": "https://github.com/sebastianbergmann",
                    "type": "github"
                }
            ],
            "time": "2020-10-26T13:14:26+00:00"
        },
        {
            "name": "sebastian/recursion-context",
            "version": "4.0.4",
            "source": {
                "type": "git",
                "url": "https://github.com/sebastianbergmann/recursion-context.git",
                "reference": "cd9d8cf3c5804de4341c283ed787f099f5506172"
            },
            "dist": {
                "type": "zip",
                "url": "https://api.github.com/repos/sebastianbergmann/recursion-context/zipball/cd9d8cf3c5804de4341c283ed787f099f5506172",
                "reference": "cd9d8cf3c5804de4341c283ed787f099f5506172",
                "shasum": ""
            },
            "require": {
                "php": ">=7.3"
            },
            "require-dev": {
                "phpunit/phpunit": "^9.3"
            },
            "type": "library",
            "extra": {
                "branch-alias": {
                    "dev-master": "4.0-dev"
                }
            },
            "autoload": {
                "classmap": [
                    "src/"
                ]
            },
            "notification-url": "https://packagist.org/downloads/",
            "license": [
                "BSD-3-Clause"
            ],
            "authors": [
                {
                    "name": "Sebastian Bergmann",
                    "email": "sebastian@phpunit.de"
                },
                {
                    "name": "Jeff Welch",
                    "email": "whatthejeff@gmail.com"
                },
                {
                    "name": "Adam Harvey",
                    "email": "aharvey@php.net"
                }
            ],
            "description": "Provides functionality to recursively process PHP variables",
            "homepage": "http://www.github.com/sebastianbergmann/recursion-context",
            "support": {
                "issues": "https://github.com/sebastianbergmann/recursion-context/issues",
                "source": "https://github.com/sebastianbergmann/recursion-context/tree/4.0.4"
            },
            "funding": [
                {
                    "url": "https://github.com/sebastianbergmann",
                    "type": "github"
                }
            ],
            "time": "2020-10-26T13:17:30+00:00"
        },
        {
            "name": "sebastian/resource-operations",
            "version": "3.0.3",
            "source": {
                "type": "git",
                "url": "https://github.com/sebastianbergmann/resource-operations.git",
                "reference": "0f4443cb3a1d92ce809899753bc0d5d5a8dd19a8"
            },
            "dist": {
                "type": "zip",
                "url": "https://api.github.com/repos/sebastianbergmann/resource-operations/zipball/0f4443cb3a1d92ce809899753bc0d5d5a8dd19a8",
                "reference": "0f4443cb3a1d92ce809899753bc0d5d5a8dd19a8",
                "shasum": ""
            },
            "require": {
                "php": ">=7.3"
            },
            "require-dev": {
                "phpunit/phpunit": "^9.0"
            },
            "type": "library",
            "extra": {
                "branch-alias": {
                    "dev-master": "3.0-dev"
                }
            },
            "autoload": {
                "classmap": [
                    "src/"
                ]
            },
            "notification-url": "https://packagist.org/downloads/",
            "license": [
                "BSD-3-Clause"
            ],
            "authors": [
                {
                    "name": "Sebastian Bergmann",
                    "email": "sebastian@phpunit.de"
                }
            ],
            "description": "Provides a list of PHP built-in functions that operate on resources",
            "homepage": "https://www.github.com/sebastianbergmann/resource-operations",
            "support": {
                "issues": "https://github.com/sebastianbergmann/resource-operations/issues",
                "source": "https://github.com/sebastianbergmann/resource-operations/tree/3.0.3"
            },
            "funding": [
                {
                    "url": "https://github.com/sebastianbergmann",
                    "type": "github"
                }
            ],
            "abandoned": true,
            "time": "2020-09-28T06:45:17+00:00"
        },
        {
            "name": "sebastian/type",
            "version": "2.3.4",
            "source": {
                "type": "git",
                "url": "https://github.com/sebastianbergmann/type.git",
                "reference": "b8cd8a1c753c90bc1a0f5372170e3e489136f914"
            },
            "dist": {
                "type": "zip",
                "url": "https://api.github.com/repos/sebastianbergmann/type/zipball/b8cd8a1c753c90bc1a0f5372170e3e489136f914",
                "reference": "b8cd8a1c753c90bc1a0f5372170e3e489136f914",
                "shasum": ""
            },
            "require": {
                "php": ">=7.3"
            },
            "require-dev": {
                "phpunit/phpunit": "^9.3"
            },
            "type": "library",
            "extra": {
                "branch-alias": {
                    "dev-master": "2.3-dev"
                }
            },
            "autoload": {
                "classmap": [
                    "src/"
                ]
            },
            "notification-url": "https://packagist.org/downloads/",
            "license": [
                "BSD-3-Clause"
            ],
            "authors": [
                {
                    "name": "Sebastian Bergmann",
                    "email": "sebastian@phpunit.de",
                    "role": "lead"
                }
            ],
            "description": "Collection of value objects that represent the types of the PHP type system",
            "homepage": "https://github.com/sebastianbergmann/type",
            "support": {
                "issues": "https://github.com/sebastianbergmann/type/issues",
                "source": "https://github.com/sebastianbergmann/type/tree/2.3.4"
            },
            "funding": [
                {
                    "url": "https://github.com/sebastianbergmann",
                    "type": "github"
                }
            ],
            "time": "2021-06-15T12:49:02+00:00"
        },
        {
            "name": "sebastian/version",
            "version": "3.0.2",
            "source": {
                "type": "git",
                "url": "https://github.com/sebastianbergmann/version.git",
                "reference": "c6c1022351a901512170118436c764e473f6de8c"
            },
            "dist": {
                "type": "zip",
                "url": "https://api.github.com/repos/sebastianbergmann/version/zipball/c6c1022351a901512170118436c764e473f6de8c",
                "reference": "c6c1022351a901512170118436c764e473f6de8c",
                "shasum": ""
            },
            "require": {
                "php": ">=7.3"
            },
            "type": "library",
            "extra": {
                "branch-alias": {
                    "dev-master": "3.0-dev"
                }
            },
            "autoload": {
                "classmap": [
                    "src/"
                ]
            },
            "notification-url": "https://packagist.org/downloads/",
            "license": [
                "BSD-3-Clause"
            ],
            "authors": [
                {
                    "name": "Sebastian Bergmann",
                    "email": "sebastian@phpunit.de",
                    "role": "lead"
                }
            ],
            "description": "Library that helps with managing the version number of Git-hosted PHP projects",
            "homepage": "https://github.com/sebastianbergmann/version",
            "support": {
                "issues": "https://github.com/sebastianbergmann/version/issues",
                "source": "https://github.com/sebastianbergmann/version/tree/3.0.2"
            },
            "funding": [
                {
                    "url": "https://github.com/sebastianbergmann",
                    "type": "github"
                }
            ],
            "time": "2020-09-28T06:39:44+00:00"
        },
        {
            "name": "slevomat/coding-standard",
            "version": "6.4.1",
            "source": {
                "type": "git",
                "url": "https://github.com/slevomat/coding-standard.git",
                "reference": "696dcca217d0c9da2c40d02731526c1e25b65346"
            },
            "dist": {
                "type": "zip",
                "url": "https://api.github.com/repos/slevomat/coding-standard/zipball/696dcca217d0c9da2c40d02731526c1e25b65346",
                "reference": "696dcca217d0c9da2c40d02731526c1e25b65346",
                "shasum": ""
            },
            "require": {
                "dealerdirect/phpcodesniffer-composer-installer": "^0.6.2 || ^0.7",
                "php": "^7.1 || ^8.0",
                "phpstan/phpdoc-parser": "0.4.5 - 0.4.9",
                "squizlabs/php_codesniffer": "^3.5.6"
            },
            "require-dev": {
                "phing/phing": "2.16.3",
                "php-parallel-lint/php-parallel-lint": "1.2.0",
                "phpstan/phpstan": "0.12.48",
                "phpstan/phpstan-deprecation-rules": "0.12.5",
                "phpstan/phpstan-phpunit": "0.12.16",
                "phpstan/phpstan-strict-rules": "0.12.5",
                "phpunit/phpunit": "7.5.20|8.5.5|9.4.0"
            },
            "type": "phpcodesniffer-standard",
            "extra": {
                "branch-alias": {
                    "dev-master": "6.x-dev"
                }
            },
            "autoload": {
                "psr-4": {
                    "SlevomatCodingStandard\\": "SlevomatCodingStandard"
                }
            },
            "notification-url": "https://packagist.org/downloads/",
            "license": [
                "MIT"
            ],
            "description": "Slevomat Coding Standard for PHP_CodeSniffer complements Consistence Coding Standard by providing sniffs with additional checks.",
            "support": {
                "issues": "https://github.com/slevomat/coding-standard/issues",
                "source": "https://github.com/slevomat/coding-standard/tree/6.4.1"
            },
            "funding": [
                {
                    "url": "https://github.com/kukulich",
                    "type": "github"
                },
                {
                    "url": "https://tidelift.com/funding/github/packagist/slevomat/coding-standard",
                    "type": "tidelift"
                }
            ],
            "time": "2020-10-05T12:39:37+00:00"
        },
        {
            "name": "squizlabs/php_codesniffer",
            "version": "3.6.0",
            "source": {
                "type": "git",
                "url": "https://github.com/squizlabs/PHP_CodeSniffer.git",
                "reference": "ffced0d2c8fa8e6cdc4d695a743271fab6c38625"
            },
            "dist": {
                "type": "zip",
                "url": "https://api.github.com/repos/squizlabs/PHP_CodeSniffer/zipball/ffced0d2c8fa8e6cdc4d695a743271fab6c38625",
                "reference": "ffced0d2c8fa8e6cdc4d695a743271fab6c38625",
                "shasum": ""
            },
            "require": {
                "ext-simplexml": "*",
                "ext-tokenizer": "*",
                "ext-xmlwriter": "*",
                "php": ">=5.4.0"
            },
            "require-dev": {
                "phpunit/phpunit": "^4.0 || ^5.0 || ^6.0 || ^7.0"
            },
            "bin": [
                "bin/phpcs",
                "bin/phpcbf"
            ],
            "type": "library",
            "extra": {
                "branch-alias": {
                    "dev-master": "3.x-dev"
                }
            },
            "notification-url": "https://packagist.org/downloads/",
            "license": [
                "BSD-3-Clause"
            ],
            "authors": [
                {
                    "name": "Greg Sherwood",
                    "role": "lead"
                }
            ],
            "description": "PHP_CodeSniffer tokenizes PHP, JavaScript and CSS files and detects violations of a defined set of coding standards.",
            "homepage": "https://github.com/squizlabs/PHP_CodeSniffer",
            "keywords": [
                "phpcs",
                "standards"
            ],
            "support": {
                "issues": "https://github.com/squizlabs/PHP_CodeSniffer/issues",
                "source": "https://github.com/squizlabs/PHP_CodeSniffer",
                "wiki": "https://github.com/squizlabs/PHP_CodeSniffer/wiki"
            },
            "time": "2021-04-09T00:54:41+00:00"
        },
        {
            "name": "symfony/config",
<<<<<<< HEAD
            "version": "v5.3.4",
            "source": {
                "type": "git",
                "url": "https://github.com/symfony/config.git",
                "reference": "4268f3059c904c61636275182707f81645517a37"
            },
            "dist": {
                "type": "zip",
                "url": "https://api.github.com/repos/symfony/config/zipball/4268f3059c904c61636275182707f81645517a37",
                "reference": "4268f3059c904c61636275182707f81645517a37",
=======
            "version": "v5.3.3",
            "source": {
                "type": "git",
                "url": "https://github.com/symfony/config.git",
                "reference": "a69e0c55528b47df88d3c4067ddedf32d485d662"
            },
            "dist": {
                "type": "zip",
                "url": "https://api.github.com/repos/symfony/config/zipball/a69e0c55528b47df88d3c4067ddedf32d485d662",
                "reference": "a69e0c55528b47df88d3c4067ddedf32d485d662",
>>>>>>> 141570ac
                "shasum": ""
            },
            "require": {
                "php": ">=7.2.5",
                "symfony/deprecation-contracts": "^2.1",
                "symfony/filesystem": "^4.4|^5.0",
                "symfony/polyfill-ctype": "~1.8",
<<<<<<< HEAD
                "symfony/polyfill-php80": "^1.16",
=======
                "symfony/polyfill-php80": "^1.15",
>>>>>>> 141570ac
                "symfony/polyfill-php81": "^1.22"
            },
            "conflict": {
                "symfony/finder": "<4.4"
            },
            "require-dev": {
                "symfony/event-dispatcher": "^4.4|^5.0",
                "symfony/finder": "^4.4|^5.0",
                "symfony/messenger": "^4.4|^5.0",
                "symfony/service-contracts": "^1.1|^2",
                "symfony/yaml": "^4.4|^5.0"
            },
            "suggest": {
                "symfony/yaml": "To use the yaml reference dumper"
            },
            "type": "library",
            "autoload": {
                "psr-4": {
                    "Symfony\\Component\\Config\\": ""
                },
                "exclude-from-classmap": [
                    "/Tests/"
                ]
            },
            "notification-url": "https://packagist.org/downloads/",
            "license": [
                "MIT"
            ],
            "authors": [
                {
                    "name": "Fabien Potencier",
                    "email": "fabien@symfony.com"
                },
                {
                    "name": "Symfony Community",
                    "homepage": "https://symfony.com/contributors"
                }
            ],
            "description": "Helps you find, load, combine, autofill and validate configuration values of any kind",
            "homepage": "https://symfony.com",
            "support": {
<<<<<<< HEAD
                "source": "https://github.com/symfony/config/tree/v5.3.4"
=======
                "source": "https://github.com/symfony/config/tree/v5.3.3"
>>>>>>> 141570ac
            },
            "funding": [
                {
                    "url": "https://symfony.com/sponsor",
                    "type": "custom"
                },
                {
                    "url": "https://github.com/fabpot",
                    "type": "github"
                },
                {
                    "url": "https://tidelift.com/funding/github/packagist/symfony/symfony",
                    "type": "tidelift"
                }
            ],
<<<<<<< HEAD
            "time": "2021-07-21T12:40:44+00:00"
        },
        {
            "name": "symfony/console",
            "version": "v5.3.7",
            "source": {
                "type": "git",
                "url": "https://github.com/symfony/console.git",
                "reference": "8b1008344647462ae6ec57559da166c2bfa5e16a"
            },
            "dist": {
                "type": "zip",
                "url": "https://api.github.com/repos/symfony/console/zipball/8b1008344647462ae6ec57559da166c2bfa5e16a",
                "reference": "8b1008344647462ae6ec57559da166c2bfa5e16a",
=======
            "time": "2021-06-24T08:13:00+00:00"
        },
        {
            "name": "symfony/console",
            "version": "v5.3.2",
            "source": {
                "type": "git",
                "url": "https://github.com/symfony/console.git",
                "reference": "649730483885ff2ca99ca0560ef0e5f6b03f2ac1"
            },
            "dist": {
                "type": "zip",
                "url": "https://api.github.com/repos/symfony/console/zipball/649730483885ff2ca99ca0560ef0e5f6b03f2ac1",
                "reference": "649730483885ff2ca99ca0560ef0e5f6b03f2ac1",
>>>>>>> 141570ac
                "shasum": ""
            },
            "require": {
                "php": ">=7.2.5",
                "symfony/deprecation-contracts": "^2.1",
                "symfony/polyfill-mbstring": "~1.0",
                "symfony/polyfill-php73": "^1.8",
                "symfony/polyfill-php80": "^1.16",
                "symfony/service-contracts": "^1.1|^2",
                "symfony/string": "^5.1"
            },
            "conflict": {
                "psr/log": ">=3",
                "symfony/dependency-injection": "<4.4",
                "symfony/dotenv": "<5.1",
                "symfony/event-dispatcher": "<4.4",
                "symfony/lock": "<4.4",
                "symfony/process": "<4.4"
            },
            "provide": {
                "psr/log-implementation": "1.0|2.0"
            },
            "require-dev": {
                "psr/log": "^1|^2",
                "symfony/config": "^4.4|^5.0",
                "symfony/dependency-injection": "^4.4|^5.0",
                "symfony/event-dispatcher": "^4.4|^5.0",
                "symfony/lock": "^4.4|^5.0",
                "symfony/process": "^4.4|^5.0",
                "symfony/var-dumper": "^4.4|^5.0"
            },
            "suggest": {
                "psr/log": "For using the console logger",
                "symfony/event-dispatcher": "",
                "symfony/lock": "",
                "symfony/process": ""
            },
            "type": "library",
            "autoload": {
                "psr-4": {
                    "Symfony\\Component\\Console\\": ""
                },
                "exclude-from-classmap": [
                    "/Tests/"
                ]
            },
            "notification-url": "https://packagist.org/downloads/",
            "license": [
                "MIT"
            ],
            "authors": [
                {
                    "name": "Fabien Potencier",
                    "email": "fabien@symfony.com"
                },
                {
                    "name": "Symfony Community",
                    "homepage": "https://symfony.com/contributors"
                }
            ],
            "description": "Eases the creation of beautiful and testable command line interfaces",
            "homepage": "https://symfony.com",
            "keywords": [
                "cli",
                "command line",
                "console",
                "terminal"
            ],
            "support": {
<<<<<<< HEAD
                "source": "https://github.com/symfony/console/tree/v5.3.7"
=======
                "source": "https://github.com/symfony/console/tree/v5.3.2"
>>>>>>> 141570ac
            },
            "funding": [
                {
                    "url": "https://symfony.com/sponsor",
                    "type": "custom"
                },
                {
                    "url": "https://github.com/fabpot",
                    "type": "github"
                },
                {
                    "url": "https://tidelift.com/funding/github/packagist/symfony/symfony",
                    "type": "tidelift"
                }
            ],
<<<<<<< HEAD
            "time": "2021-08-25T20:02:16+00:00"
        },
        {
            "name": "symfony/dependency-injection",
            "version": "v5.3.7",
            "source": {
                "type": "git",
                "url": "https://github.com/symfony/dependency-injection.git",
                "reference": "a665946279f566d94ed5eb98999cfa65c6fa5a78"
            },
            "dist": {
                "type": "zip",
                "url": "https://api.github.com/repos/symfony/dependency-injection/zipball/a665946279f566d94ed5eb98999cfa65c6fa5a78",
                "reference": "a665946279f566d94ed5eb98999cfa65c6fa5a78",
=======
            "time": "2021-06-12T09:42:48+00:00"
        },
        {
            "name": "symfony/dependency-injection",
            "version": "v5.3.3",
            "source": {
                "type": "git",
                "url": "https://github.com/symfony/dependency-injection.git",
                "reference": "e421c4f161848740ad1fcf09b12391ddca168d95"
            },
            "dist": {
                "type": "zip",
                "url": "https://api.github.com/repos/symfony/dependency-injection/zipball/e421c4f161848740ad1fcf09b12391ddca168d95",
                "reference": "e421c4f161848740ad1fcf09b12391ddca168d95",
>>>>>>> 141570ac
                "shasum": ""
            },
            "require": {
                "php": ">=7.2.5",
                "psr/container": "^1.1.1",
                "symfony/deprecation-contracts": "^2.1",
                "symfony/polyfill-php80": "^1.16",
                "symfony/service-contracts": "^1.1.6|^2"
            },
            "conflict": {
                "ext-psr": "<1.1|>=2",
                "symfony/config": "<5.3",
                "symfony/finder": "<4.4",
                "symfony/proxy-manager-bridge": "<4.4",
                "symfony/yaml": "<4.4"
            },
            "provide": {
                "psr/container-implementation": "1.0",
                "symfony/service-implementation": "1.0|2.0"
            },
            "require-dev": {
                "symfony/config": "^5.3",
                "symfony/expression-language": "^4.4|^5.0",
                "symfony/yaml": "^4.4|^5.0"
            },
            "suggest": {
                "symfony/config": "",
                "symfony/expression-language": "For using expressions in service container configuration",
                "symfony/finder": "For using double-star glob patterns or when GLOB_BRACE portability is required",
                "symfony/proxy-manager-bridge": "Generate service proxies to lazy load them",
                "symfony/yaml": ""
            },
            "type": "library",
            "autoload": {
                "psr-4": {
                    "Symfony\\Component\\DependencyInjection\\": ""
                },
                "exclude-from-classmap": [
                    "/Tests/"
                ]
            },
            "notification-url": "https://packagist.org/downloads/",
            "license": [
                "MIT"
            ],
            "authors": [
                {
                    "name": "Fabien Potencier",
                    "email": "fabien@symfony.com"
                },
                {
                    "name": "Symfony Community",
                    "homepage": "https://symfony.com/contributors"
                }
            ],
            "description": "Allows you to standardize and centralize the way objects are constructed in your application",
            "homepage": "https://symfony.com",
            "support": {
<<<<<<< HEAD
                "source": "https://github.com/symfony/dependency-injection/tree/v5.3.7"
=======
                "source": "https://github.com/symfony/dependency-injection/tree/v5.3.3"
>>>>>>> 141570ac
            },
            "funding": [
                {
                    "url": "https://symfony.com/sponsor",
                    "type": "custom"
                },
                {
                    "url": "https://github.com/fabpot",
                    "type": "github"
                },
                {
                    "url": "https://tidelift.com/funding/github/packagist/symfony/symfony",
                    "type": "tidelift"
                }
            ],
<<<<<<< HEAD
            "time": "2021-08-02T16:16:27+00:00"
=======
            "time": "2021-06-24T08:13:00+00:00"
>>>>>>> 141570ac
        },
        {
            "name": "symfony/deprecation-contracts",
            "version": "v2.4.0",
            "source": {
                "type": "git",
                "url": "https://github.com/symfony/deprecation-contracts.git",
                "reference": "5f38c8804a9e97d23e0c8d63341088cd8a22d627"
            },
            "dist": {
                "type": "zip",
                "url": "https://api.github.com/repos/symfony/deprecation-contracts/zipball/5f38c8804a9e97d23e0c8d63341088cd8a22d627",
                "reference": "5f38c8804a9e97d23e0c8d63341088cd8a22d627",
                "shasum": ""
            },
            "require": {
                "php": ">=7.1"
            },
            "type": "library",
            "extra": {
                "branch-alias": {
                    "dev-main": "2.4-dev"
                },
                "thanks": {
                    "name": "symfony/contracts",
                    "url": "https://github.com/symfony/contracts"
                }
            },
            "autoload": {
                "files": [
                    "function.php"
                ]
            },
            "notification-url": "https://packagist.org/downloads/",
            "license": [
                "MIT"
            ],
            "authors": [
                {
                    "name": "Nicolas Grekas",
                    "email": "p@tchwork.com"
                },
                {
                    "name": "Symfony Community",
                    "homepage": "https://symfony.com/contributors"
                }
            ],
            "description": "A generic function and convention to trigger deprecation notices",
            "homepage": "https://symfony.com",
            "support": {
                "source": "https://github.com/symfony/deprecation-contracts/tree/v2.4.0"
            },
            "funding": [
                {
                    "url": "https://symfony.com/sponsor",
                    "type": "custom"
                },
                {
                    "url": "https://github.com/fabpot",
                    "type": "github"
                },
                {
                    "url": "https://tidelift.com/funding/github/packagist/symfony/symfony",
                    "type": "tidelift"
                }
            ],
            "time": "2021-03-23T23:28:01+00:00"
        },
        {
            "name": "symfony/filesystem",
<<<<<<< HEAD
            "version": "v5.3.4",
            "source": {
                "type": "git",
                "url": "https://github.com/symfony/filesystem.git",
                "reference": "343f4fe324383ca46792cae728a3b6e2f708fb32"
            },
            "dist": {
                "type": "zip",
                "url": "https://api.github.com/repos/symfony/filesystem/zipball/343f4fe324383ca46792cae728a3b6e2f708fb32",
                "reference": "343f4fe324383ca46792cae728a3b6e2f708fb32",
=======
            "version": "v5.3.3",
            "source": {
                "type": "git",
                "url": "https://github.com/symfony/filesystem.git",
                "reference": "19b71c8f313b411172dd5f470fd61f24466d79a9"
            },
            "dist": {
                "type": "zip",
                "url": "https://api.github.com/repos/symfony/filesystem/zipball/19b71c8f313b411172dd5f470fd61f24466d79a9",
                "reference": "19b71c8f313b411172dd5f470fd61f24466d79a9",
>>>>>>> 141570ac
                "shasum": ""
            },
            "require": {
                "php": ">=7.2.5",
                "symfony/polyfill-ctype": "~1.8",
                "symfony/polyfill-php80": "^1.16"
            },
            "type": "library",
            "autoload": {
                "psr-4": {
                    "Symfony\\Component\\Filesystem\\": ""
                },
                "exclude-from-classmap": [
                    "/Tests/"
                ]
            },
            "notification-url": "https://packagist.org/downloads/",
            "license": [
                "MIT"
            ],
            "authors": [
                {
                    "name": "Fabien Potencier",
                    "email": "fabien@symfony.com"
                },
                {
                    "name": "Symfony Community",
                    "homepage": "https://symfony.com/contributors"
                }
            ],
            "description": "Provides basic utilities for the filesystem",
            "homepage": "https://symfony.com",
            "support": {
<<<<<<< HEAD
                "source": "https://github.com/symfony/filesystem/tree/v5.3.4"
=======
                "source": "https://github.com/symfony/filesystem/tree/v5.3.3"
>>>>>>> 141570ac
            },
            "funding": [
                {
                    "url": "https://symfony.com/sponsor",
                    "type": "custom"
                },
                {
                    "url": "https://github.com/fabpot",
                    "type": "github"
                },
                {
                    "url": "https://tidelift.com/funding/github/packagist/symfony/symfony",
                    "type": "tidelift"
                }
            ],
<<<<<<< HEAD
            "time": "2021-07-21T12:40:44+00:00"
=======
            "time": "2021-06-30T07:27:52+00:00"
>>>>>>> 141570ac
        },
        {
            "name": "symfony/polyfill-ctype",
            "version": "v1.23.0",
            "source": {
                "type": "git",
                "url": "https://github.com/symfony/polyfill-ctype.git",
                "reference": "46cd95797e9df938fdd2b03693b5fca5e64b01ce"
            },
            "dist": {
                "type": "zip",
                "url": "https://api.github.com/repos/symfony/polyfill-ctype/zipball/46cd95797e9df938fdd2b03693b5fca5e64b01ce",
                "reference": "46cd95797e9df938fdd2b03693b5fca5e64b01ce",
                "shasum": ""
            },
            "require": {
                "php": ">=7.1"
            },
            "suggest": {
                "ext-ctype": "For best performance"
            },
            "type": "library",
            "extra": {
                "branch-alias": {
                    "dev-main": "1.23-dev"
                },
                "thanks": {
                    "name": "symfony/polyfill",
                    "url": "https://github.com/symfony/polyfill"
                }
            },
            "autoload": {
                "psr-4": {
                    "Symfony\\Polyfill\\Ctype\\": ""
                },
                "files": [
                    "bootstrap.php"
                ]
            },
            "notification-url": "https://packagist.org/downloads/",
            "license": [
                "MIT"
            ],
            "authors": [
                {
                    "name": "Gert de Pagter",
                    "email": "BackEndTea@gmail.com"
                },
                {
                    "name": "Symfony Community",
                    "homepage": "https://symfony.com/contributors"
                }
            ],
            "description": "Symfony polyfill for ctype functions",
            "homepage": "https://symfony.com",
            "keywords": [
                "compatibility",
                "ctype",
                "polyfill",
                "portable"
            ],
            "support": {
                "source": "https://github.com/symfony/polyfill-ctype/tree/v1.23.0"
            },
            "funding": [
                {
                    "url": "https://symfony.com/sponsor",
                    "type": "custom"
                },
                {
                    "url": "https://github.com/fabpot",
                    "type": "github"
                },
                {
                    "url": "https://tidelift.com/funding/github/packagist/symfony/symfony",
                    "type": "tidelift"
                }
            ],
            "time": "2021-02-19T12:13:01+00:00"
        },
        {
            "name": "symfony/polyfill-intl-grapheme",
<<<<<<< HEAD
            "version": "v1.23.1",
            "source": {
                "type": "git",
                "url": "https://github.com/symfony/polyfill-intl-grapheme.git",
                "reference": "16880ba9c5ebe3642d1995ab866db29270b36535"
            },
            "dist": {
                "type": "zip",
                "url": "https://api.github.com/repos/symfony/polyfill-intl-grapheme/zipball/16880ba9c5ebe3642d1995ab866db29270b36535",
                "reference": "16880ba9c5ebe3642d1995ab866db29270b36535",
=======
            "version": "v1.23.0",
            "source": {
                "type": "git",
                "url": "https://github.com/symfony/polyfill-intl-grapheme.git",
                "reference": "24b72c6baa32c746a4d0840147c9715e42bb68ab"
            },
            "dist": {
                "type": "zip",
                "url": "https://api.github.com/repos/symfony/polyfill-intl-grapheme/zipball/24b72c6baa32c746a4d0840147c9715e42bb68ab",
                "reference": "24b72c6baa32c746a4d0840147c9715e42bb68ab",
>>>>>>> 141570ac
                "shasum": ""
            },
            "require": {
                "php": ">=7.1"
            },
            "suggest": {
                "ext-intl": "For best performance"
            },
            "type": "library",
            "extra": {
                "branch-alias": {
                    "dev-main": "1.23-dev"
                },
                "thanks": {
                    "name": "symfony/polyfill",
                    "url": "https://github.com/symfony/polyfill"
                }
            },
            "autoload": {
                "psr-4": {
                    "Symfony\\Polyfill\\Intl\\Grapheme\\": ""
                },
                "files": [
                    "bootstrap.php"
                ]
            },
            "notification-url": "https://packagist.org/downloads/",
            "license": [
                "MIT"
            ],
            "authors": [
                {
                    "name": "Nicolas Grekas",
                    "email": "p@tchwork.com"
                },
                {
                    "name": "Symfony Community",
                    "homepage": "https://symfony.com/contributors"
                }
            ],
            "description": "Symfony polyfill for intl's grapheme_* functions",
            "homepage": "https://symfony.com",
            "keywords": [
                "compatibility",
                "grapheme",
                "intl",
                "polyfill",
                "portable",
                "shim"
            ],
            "support": {
<<<<<<< HEAD
                "source": "https://github.com/symfony/polyfill-intl-grapheme/tree/v1.23.1"
=======
                "source": "https://github.com/symfony/polyfill-intl-grapheme/tree/v1.23.0"
>>>>>>> 141570ac
            },
            "funding": [
                {
                    "url": "https://symfony.com/sponsor",
                    "type": "custom"
                },
                {
                    "url": "https://github.com/fabpot",
                    "type": "github"
                },
                {
                    "url": "https://tidelift.com/funding/github/packagist/symfony/symfony",
                    "type": "tidelift"
                }
            ],
<<<<<<< HEAD
            "time": "2021-05-27T12:26:48+00:00"
=======
            "time": "2021-05-27T09:17:38+00:00"
>>>>>>> 141570ac
        },
        {
            "name": "symfony/polyfill-intl-normalizer",
            "version": "v1.23.0",
            "source": {
                "type": "git",
                "url": "https://github.com/symfony/polyfill-intl-normalizer.git",
                "reference": "8590a5f561694770bdcd3f9b5c69dde6945028e8"
            },
            "dist": {
                "type": "zip",
                "url": "https://api.github.com/repos/symfony/polyfill-intl-normalizer/zipball/8590a5f561694770bdcd3f9b5c69dde6945028e8",
                "reference": "8590a5f561694770bdcd3f9b5c69dde6945028e8",
                "shasum": ""
            },
            "require": {
                "php": ">=7.1"
            },
            "suggest": {
                "ext-intl": "For best performance"
            },
            "type": "library",
            "extra": {
                "branch-alias": {
                    "dev-main": "1.23-dev"
                },
                "thanks": {
                    "name": "symfony/polyfill",
                    "url": "https://github.com/symfony/polyfill"
                }
            },
            "autoload": {
                "psr-4": {
                    "Symfony\\Polyfill\\Intl\\Normalizer\\": ""
                },
                "files": [
                    "bootstrap.php"
                ],
                "classmap": [
                    "Resources/stubs"
                ]
            },
            "notification-url": "https://packagist.org/downloads/",
            "license": [
                "MIT"
            ],
            "authors": [
                {
                    "name": "Nicolas Grekas",
                    "email": "p@tchwork.com"
                },
                {
                    "name": "Symfony Community",
                    "homepage": "https://symfony.com/contributors"
                }
            ],
            "description": "Symfony polyfill for intl's Normalizer class and related functions",
            "homepage": "https://symfony.com",
            "keywords": [
                "compatibility",
                "intl",
                "normalizer",
                "polyfill",
                "portable",
                "shim"
            ],
            "support": {
                "source": "https://github.com/symfony/polyfill-intl-normalizer/tree/v1.23.0"
            },
            "funding": [
                {
                    "url": "https://symfony.com/sponsor",
                    "type": "custom"
                },
                {
                    "url": "https://github.com/fabpot",
                    "type": "github"
                },
                {
                    "url": "https://tidelift.com/funding/github/packagist/symfony/symfony",
                    "type": "tidelift"
                }
            ],
            "time": "2021-02-19T12:13:01+00:00"
        },
        {
            "name": "symfony/polyfill-mbstring",
<<<<<<< HEAD
            "version": "v1.23.1",
            "source": {
                "type": "git",
                "url": "https://github.com/symfony/polyfill-mbstring.git",
                "reference": "9174a3d80210dca8daa7f31fec659150bbeabfc6"
            },
            "dist": {
                "type": "zip",
                "url": "https://api.github.com/repos/symfony/polyfill-mbstring/zipball/9174a3d80210dca8daa7f31fec659150bbeabfc6",
                "reference": "9174a3d80210dca8daa7f31fec659150bbeabfc6",
=======
            "version": "v1.23.0",
            "source": {
                "type": "git",
                "url": "https://github.com/symfony/polyfill-mbstring.git",
                "reference": "2df51500adbaebdc4c38dea4c89a2e131c45c8a1"
            },
            "dist": {
                "type": "zip",
                "url": "https://api.github.com/repos/symfony/polyfill-mbstring/zipball/2df51500adbaebdc4c38dea4c89a2e131c45c8a1",
                "reference": "2df51500adbaebdc4c38dea4c89a2e131c45c8a1",
>>>>>>> 141570ac
                "shasum": ""
            },
            "require": {
                "php": ">=7.1"
            },
            "suggest": {
                "ext-mbstring": "For best performance"
            },
            "type": "library",
            "extra": {
                "branch-alias": {
                    "dev-main": "1.23-dev"
                },
                "thanks": {
                    "name": "symfony/polyfill",
                    "url": "https://github.com/symfony/polyfill"
                }
            },
            "autoload": {
                "psr-4": {
                    "Symfony\\Polyfill\\Mbstring\\": ""
                },
                "files": [
                    "bootstrap.php"
                ]
            },
            "notification-url": "https://packagist.org/downloads/",
            "license": [
                "MIT"
            ],
            "authors": [
                {
                    "name": "Nicolas Grekas",
                    "email": "p@tchwork.com"
                },
                {
                    "name": "Symfony Community",
                    "homepage": "https://symfony.com/contributors"
                }
            ],
            "description": "Symfony polyfill for the Mbstring extension",
            "homepage": "https://symfony.com",
            "keywords": [
                "compatibility",
                "mbstring",
                "polyfill",
                "portable",
                "shim"
            ],
            "support": {
<<<<<<< HEAD
                "source": "https://github.com/symfony/polyfill-mbstring/tree/v1.23.1"
=======
                "source": "https://github.com/symfony/polyfill-mbstring/tree/v1.23.0"
>>>>>>> 141570ac
            },
            "funding": [
                {
                    "url": "https://symfony.com/sponsor",
                    "type": "custom"
                },
                {
                    "url": "https://github.com/fabpot",
                    "type": "github"
                },
                {
                    "url": "https://tidelift.com/funding/github/packagist/symfony/symfony",
                    "type": "tidelift"
                }
            ],
<<<<<<< HEAD
            "time": "2021-05-27T12:26:48+00:00"
=======
            "time": "2021-05-27T09:27:20+00:00"
>>>>>>> 141570ac
        },
        {
            "name": "symfony/polyfill-php73",
            "version": "v1.23.0",
            "source": {
                "type": "git",
                "url": "https://github.com/symfony/polyfill-php73.git",
                "reference": "fba8933c384d6476ab14fb7b8526e5287ca7e010"
            },
            "dist": {
                "type": "zip",
                "url": "https://api.github.com/repos/symfony/polyfill-php73/zipball/fba8933c384d6476ab14fb7b8526e5287ca7e010",
                "reference": "fba8933c384d6476ab14fb7b8526e5287ca7e010",
                "shasum": ""
            },
            "require": {
                "php": ">=7.1"
            },
            "type": "library",
            "extra": {
                "branch-alias": {
                    "dev-main": "1.23-dev"
                },
                "thanks": {
                    "name": "symfony/polyfill",
                    "url": "https://github.com/symfony/polyfill"
                }
            },
            "autoload": {
                "psr-4": {
                    "Symfony\\Polyfill\\Php73\\": ""
                },
                "files": [
                    "bootstrap.php"
                ],
                "classmap": [
                    "Resources/stubs"
                ]
            },
            "notification-url": "https://packagist.org/downloads/",
            "license": [
                "MIT"
            ],
            "authors": [
                {
                    "name": "Nicolas Grekas",
                    "email": "p@tchwork.com"
                },
                {
                    "name": "Symfony Community",
                    "homepage": "https://symfony.com/contributors"
                }
            ],
            "description": "Symfony polyfill backporting some PHP 7.3+ features to lower PHP versions",
            "homepage": "https://symfony.com",
            "keywords": [
                "compatibility",
                "polyfill",
                "portable",
                "shim"
            ],
            "support": {
                "source": "https://github.com/symfony/polyfill-php73/tree/v1.23.0"
            },
            "funding": [
                {
                    "url": "https://symfony.com/sponsor",
                    "type": "custom"
                },
                {
                    "url": "https://github.com/fabpot",
                    "type": "github"
                },
                {
                    "url": "https://tidelift.com/funding/github/packagist/symfony/symfony",
                    "type": "tidelift"
                }
            ],
            "time": "2021-02-19T12:13:01+00:00"
        },
        {
            "name": "symfony/polyfill-php80",
<<<<<<< HEAD
            "version": "v1.23.1",
            "source": {
                "type": "git",
                "url": "https://github.com/symfony/polyfill-php80.git",
                "reference": "1100343ed1a92e3a38f9ae122fc0eb21602547be"
            },
            "dist": {
                "type": "zip",
                "url": "https://api.github.com/repos/symfony/polyfill-php80/zipball/1100343ed1a92e3a38f9ae122fc0eb21602547be",
                "reference": "1100343ed1a92e3a38f9ae122fc0eb21602547be",
=======
            "version": "v1.23.0",
            "source": {
                "type": "git",
                "url": "https://github.com/symfony/polyfill-php80.git",
                "reference": "eca0bf41ed421bed1b57c4958bab16aa86b757d0"
            },
            "dist": {
                "type": "zip",
                "url": "https://api.github.com/repos/symfony/polyfill-php80/zipball/eca0bf41ed421bed1b57c4958bab16aa86b757d0",
                "reference": "eca0bf41ed421bed1b57c4958bab16aa86b757d0",
>>>>>>> 141570ac
                "shasum": ""
            },
            "require": {
                "php": ">=7.1"
            },
            "type": "library",
            "extra": {
                "branch-alias": {
                    "dev-main": "1.23-dev"
                },
                "thanks": {
                    "name": "symfony/polyfill",
                    "url": "https://github.com/symfony/polyfill"
                }
            },
            "autoload": {
                "psr-4": {
                    "Symfony\\Polyfill\\Php80\\": ""
                },
                "files": [
                    "bootstrap.php"
                ],
                "classmap": [
                    "Resources/stubs"
                ]
            },
            "notification-url": "https://packagist.org/downloads/",
            "license": [
                "MIT"
            ],
            "authors": [
                {
                    "name": "Ion Bazan",
                    "email": "ion.bazan@gmail.com"
                },
                {
                    "name": "Nicolas Grekas",
                    "email": "p@tchwork.com"
                },
                {
                    "name": "Symfony Community",
                    "homepage": "https://symfony.com/contributors"
                }
            ],
            "description": "Symfony polyfill backporting some PHP 8.0+ features to lower PHP versions",
            "homepage": "https://symfony.com",
            "keywords": [
                "compatibility",
                "polyfill",
                "portable",
                "shim"
            ],
            "support": {
<<<<<<< HEAD
                "source": "https://github.com/symfony/polyfill-php80/tree/v1.23.1"
            },
            "funding": [
                {
                    "url": "https://symfony.com/sponsor",
                    "type": "custom"
                },
                {
                    "url": "https://github.com/fabpot",
                    "type": "github"
                },
                {
                    "url": "https://tidelift.com/funding/github/packagist/symfony/symfony",
                    "type": "tidelift"
                }
            ],
            "time": "2021-07-28T13:41:28+00:00"
        },
        {
            "name": "symfony/polyfill-php81",
            "version": "v1.23.0",
            "source": {
                "type": "git",
                "url": "https://github.com/symfony/polyfill-php81.git",
                "reference": "e66119f3de95efc359483f810c4c3e6436279436"
            },
            "dist": {
                "type": "zip",
                "url": "https://api.github.com/repos/symfony/polyfill-php81/zipball/e66119f3de95efc359483f810c4c3e6436279436",
                "reference": "e66119f3de95efc359483f810c4c3e6436279436",
                "shasum": ""
            },
            "require": {
                "php": ">=7.1"
            },
            "type": "library",
            "extra": {
                "branch-alias": {
                    "dev-main": "1.23-dev"
                },
                "thanks": {
                    "name": "symfony/polyfill",
                    "url": "https://github.com/symfony/polyfill"
                }
            },
            "autoload": {
                "psr-4": {
                    "Symfony\\Polyfill\\Php81\\": ""
                },
                "files": [
                    "bootstrap.php"
                ],
                "classmap": [
                    "Resources/stubs"
                ]
            },
            "notification-url": "https://packagist.org/downloads/",
            "license": [
                "MIT"
            ],
            "authors": [
                {
                    "name": "Nicolas Grekas",
                    "email": "p@tchwork.com"
                },
                {
                    "name": "Symfony Community",
                    "homepage": "https://symfony.com/contributors"
                }
            ],
            "description": "Symfony polyfill backporting some PHP 8.1+ features to lower PHP versions",
            "homepage": "https://symfony.com",
            "keywords": [
                "compatibility",
                "polyfill",
                "portable",
                "shim"
            ],
            "support": {
                "source": "https://github.com/symfony/polyfill-php81/tree/v1.23.0"
=======
                "source": "https://github.com/symfony/polyfill-php80/tree/v1.23.0"
>>>>>>> 141570ac
            },
            "funding": [
                {
                    "url": "https://symfony.com/sponsor",
                    "type": "custom"
                },
                {
                    "url": "https://github.com/fabpot",
                    "type": "github"
                },
                {
                    "url": "https://tidelift.com/funding/github/packagist/symfony/symfony",
                    "type": "tidelift"
                }
            ],
<<<<<<< HEAD
=======
            "time": "2021-02-19T12:13:01+00:00"
        },
        {
            "name": "symfony/polyfill-php81",
            "version": "v1.23.0",
            "source": {
                "type": "git",
                "url": "https://github.com/symfony/polyfill-php81.git",
                "reference": "e66119f3de95efc359483f810c4c3e6436279436"
            },
            "dist": {
                "type": "zip",
                "url": "https://api.github.com/repos/symfony/polyfill-php81/zipball/e66119f3de95efc359483f810c4c3e6436279436",
                "reference": "e66119f3de95efc359483f810c4c3e6436279436",
                "shasum": ""
            },
            "require": {
                "php": ">=7.1"
            },
            "type": "library",
            "extra": {
                "branch-alias": {
                    "dev-main": "1.23-dev"
                },
                "thanks": {
                    "name": "symfony/polyfill",
                    "url": "https://github.com/symfony/polyfill"
                }
            },
            "autoload": {
                "psr-4": {
                    "Symfony\\Polyfill\\Php81\\": ""
                },
                "files": [
                    "bootstrap.php"
                ],
                "classmap": [
                    "Resources/stubs"
                ]
            },
            "notification-url": "https://packagist.org/downloads/",
            "license": [
                "MIT"
            ],
            "authors": [
                {
                    "name": "Nicolas Grekas",
                    "email": "p@tchwork.com"
                },
                {
                    "name": "Symfony Community",
                    "homepage": "https://symfony.com/contributors"
                }
            ],
            "description": "Symfony polyfill backporting some PHP 8.1+ features to lower PHP versions",
            "homepage": "https://symfony.com",
            "keywords": [
                "compatibility",
                "polyfill",
                "portable",
                "shim"
            ],
            "support": {
                "source": "https://github.com/symfony/polyfill-php81/tree/v1.23.0"
            },
            "funding": [
                {
                    "url": "https://symfony.com/sponsor",
                    "type": "custom"
                },
                {
                    "url": "https://github.com/fabpot",
                    "type": "github"
                },
                {
                    "url": "https://tidelift.com/funding/github/packagist/symfony/symfony",
                    "type": "tidelift"
                }
            ],
>>>>>>> 141570ac
            "time": "2021-05-21T13:25:03+00:00"
        },
        {
            "name": "symfony/service-contracts",
            "version": "v2.4.0",
            "source": {
                "type": "git",
                "url": "https://github.com/symfony/service-contracts.git",
                "reference": "f040a30e04b57fbcc9c6cbcf4dbaa96bd318b9bb"
            },
            "dist": {
                "type": "zip",
                "url": "https://api.github.com/repos/symfony/service-contracts/zipball/f040a30e04b57fbcc9c6cbcf4dbaa96bd318b9bb",
                "reference": "f040a30e04b57fbcc9c6cbcf4dbaa96bd318b9bb",
                "shasum": ""
            },
            "require": {
                "php": ">=7.2.5",
                "psr/container": "^1.1"
            },
            "suggest": {
                "symfony/service-implementation": ""
            },
            "type": "library",
            "extra": {
                "branch-alias": {
                    "dev-main": "2.4-dev"
                },
                "thanks": {
                    "name": "symfony/contracts",
                    "url": "https://github.com/symfony/contracts"
                }
            },
            "autoload": {
                "psr-4": {
                    "Symfony\\Contracts\\Service\\": ""
                }
            },
            "notification-url": "https://packagist.org/downloads/",
            "license": [
                "MIT"
            ],
            "authors": [
                {
                    "name": "Nicolas Grekas",
                    "email": "p@tchwork.com"
                },
                {
                    "name": "Symfony Community",
                    "homepage": "https://symfony.com/contributors"
                }
            ],
            "description": "Generic abstractions related to writing services",
            "homepage": "https://symfony.com",
            "keywords": [
                "abstractions",
                "contracts",
                "decoupling",
                "interfaces",
                "interoperability",
                "standards"
            ],
            "support": {
                "source": "https://github.com/symfony/service-contracts/tree/v2.4.0"
            },
            "funding": [
                {
                    "url": "https://symfony.com/sponsor",
                    "type": "custom"
                },
                {
                    "url": "https://github.com/fabpot",
                    "type": "github"
                },
                {
                    "url": "https://tidelift.com/funding/github/packagist/symfony/symfony",
                    "type": "tidelift"
                }
            ],
            "time": "2021-04-01T10:43:52+00:00"
        },
        {
            "name": "symfony/string",
<<<<<<< HEAD
            "version": "v5.3.7",
            "source": {
                "type": "git",
                "url": "https://github.com/symfony/string.git",
                "reference": "8d224396e28d30f81969f083a58763b8b9ceb0a5"
            },
            "dist": {
                "type": "zip",
                "url": "https://api.github.com/repos/symfony/string/zipball/8d224396e28d30f81969f083a58763b8b9ceb0a5",
                "reference": "8d224396e28d30f81969f083a58763b8b9ceb0a5",
=======
            "version": "v5.3.3",
            "source": {
                "type": "git",
                "url": "https://github.com/symfony/string.git",
                "reference": "bd53358e3eccec6a670b5f33ab680d8dbe1d4ae1"
            },
            "dist": {
                "type": "zip",
                "url": "https://api.github.com/repos/symfony/string/zipball/bd53358e3eccec6a670b5f33ab680d8dbe1d4ae1",
                "reference": "bd53358e3eccec6a670b5f33ab680d8dbe1d4ae1",
>>>>>>> 141570ac
                "shasum": ""
            },
            "require": {
                "php": ">=7.2.5",
                "symfony/polyfill-ctype": "~1.8",
                "symfony/polyfill-intl-grapheme": "~1.0",
                "symfony/polyfill-intl-normalizer": "~1.0",
                "symfony/polyfill-mbstring": "~1.0",
                "symfony/polyfill-php80": "~1.15"
            },
            "require-dev": {
                "symfony/error-handler": "^4.4|^5.0",
                "symfony/http-client": "^4.4|^5.0",
                "symfony/translation-contracts": "^1.1|^2",
                "symfony/var-exporter": "^4.4|^5.0"
            },
            "type": "library",
            "autoload": {
                "psr-4": {
                    "Symfony\\Component\\String\\": ""
                },
                "files": [
                    "Resources/functions.php"
                ],
                "exclude-from-classmap": [
                    "/Tests/"
                ]
            },
            "notification-url": "https://packagist.org/downloads/",
            "license": [
                "MIT"
            ],
            "authors": [
                {
                    "name": "Nicolas Grekas",
                    "email": "p@tchwork.com"
                },
                {
                    "name": "Symfony Community",
                    "homepage": "https://symfony.com/contributors"
                }
            ],
            "description": "Provides an object-oriented API to strings and deals with bytes, UTF-8 code points and grapheme clusters in a unified way",
            "homepage": "https://symfony.com",
            "keywords": [
                "grapheme",
                "i18n",
                "string",
                "unicode",
                "utf-8",
                "utf8"
            ],
            "support": {
<<<<<<< HEAD
                "source": "https://github.com/symfony/string/tree/v5.3.7"
=======
                "source": "https://github.com/symfony/string/tree/v5.3.3"
>>>>>>> 141570ac
            },
            "funding": [
                {
                    "url": "https://symfony.com/sponsor",
                    "type": "custom"
                },
                {
                    "url": "https://github.com/fabpot",
                    "type": "github"
                },
                {
                    "url": "https://tidelift.com/funding/github/packagist/symfony/symfony",
                    "type": "tidelift"
                }
            ],
<<<<<<< HEAD
            "time": "2021-08-26T08:00:08+00:00"
=======
            "time": "2021-06-27T11:44:38+00:00"
>>>>>>> 141570ac
        },
        {
            "name": "theseer/tokenizer",
            "version": "1.2.1",
            "source": {
                "type": "git",
                "url": "https://github.com/theseer/tokenizer.git",
                "reference": "34a41e998c2183e22995f158c581e7b5e755ab9e"
            },
            "dist": {
                "type": "zip",
                "url": "https://api.github.com/repos/theseer/tokenizer/zipball/34a41e998c2183e22995f158c581e7b5e755ab9e",
                "reference": "34a41e998c2183e22995f158c581e7b5e755ab9e",
                "shasum": ""
            },
            "require": {
                "ext-dom": "*",
                "ext-tokenizer": "*",
                "ext-xmlwriter": "*",
                "php": "^7.2 || ^8.0"
            },
            "type": "library",
            "autoload": {
                "classmap": [
                    "src/"
                ]
            },
            "notification-url": "https://packagist.org/downloads/",
            "license": [
                "BSD-3-Clause"
            ],
            "authors": [
                {
                    "name": "Arne Blankerts",
                    "email": "arne@blankerts.de",
                    "role": "Developer"
                }
            ],
            "description": "A small library for converting tokenized PHP source code into XML and potentially other formats",
            "support": {
                "issues": "https://github.com/theseer/tokenizer/issues",
                "source": "https://github.com/theseer/tokenizer/tree/1.2.1"
            },
            "funding": [
                {
                    "url": "https://github.com/theseer",
                    "type": "github"
                }
            ],
            "time": "2021-07-28T10:34:58+00:00"
        },
        {
            "name": "vimeo/psalm",
<<<<<<< HEAD
            "version": "4.10.0",
            "source": {
                "type": "git",
                "url": "https://github.com/vimeo/psalm.git",
                "reference": "916b098b008f6de4543892b1e0651c1c3b92cbfa"
            },
            "dist": {
                "type": "zip",
                "url": "https://api.github.com/repos/vimeo/psalm/zipball/916b098b008f6de4543892b1e0651c1c3b92cbfa",
                "reference": "916b098b008f6de4543892b1e0651c1c3b92cbfa",
=======
            "version": "4.8.1",
            "source": {
                "type": "git",
                "url": "https://github.com/vimeo/psalm.git",
                "reference": "f73f2299dbc59a3e6c4d66cff4605176e728ee69"
            },
            "dist": {
                "type": "zip",
                "url": "https://api.github.com/repos/vimeo/psalm/zipball/f73f2299dbc59a3e6c4d66cff4605176e728ee69",
                "reference": "f73f2299dbc59a3e6c4d66cff4605176e728ee69",
>>>>>>> 141570ac
                "shasum": ""
            },
            "require": {
                "amphp/amp": "^2.4.2",
                "amphp/byte-stream": "^1.5",
                "composer/package-versions-deprecated": "^1.8.0",
                "composer/semver": "^1.4 || ^2.0 || ^3.0",
                "composer/xdebug-handler": "^1.1 || ^2.0",
                "dnoegel/php-xdg-base-dir": "^0.1.1",
                "ext-ctype": "*",
                "ext-dom": "*",
                "ext-json": "*",
                "ext-libxml": "*",
                "ext-mbstring": "*",
                "ext-simplexml": "*",
                "ext-tokenizer": "*",
                "felixfbecker/advanced-json-rpc": "^3.0.3",
                "felixfbecker/language-server-protocol": "^1.5",
                "netresearch/jsonmapper": "^1.0 || ^2.0 || ^3.0 || ^4.0",
<<<<<<< HEAD
                "nikic/php-parser": "^4.12",
=======
                "nikic/php-parser": "^4.10.5",
>>>>>>> 141570ac
                "openlss/lib-array2xml": "^1.0",
                "php": "^7.1|^8",
                "sebastian/diff": "^3.0 || ^4.0",
                "symfony/console": "^3.4.17 || ^4.1.6 || ^5.0",
                "webmozart/path-util": "^2.3"
            },
            "provide": {
                "psalm/psalm": "self.version"
            },
            "require-dev": {
                "bamarni/composer-bin-plugin": "^1.2",
                "brianium/paratest": "^4.0||^6.0",
                "ext-curl": "*",
                "php-parallel-lint/php-parallel-lint": "^1.2",
                "phpdocumentor/reflection-docblock": "^5",
                "phpmyadmin/sql-parser": "5.1.0||dev-master",
                "phpspec/prophecy": ">=1.9.0",
                "phpunit/phpunit": "^9.0",
                "psalm/plugin-phpunit": "^0.16",
                "slevomat/coding-standard": "^7.0",
                "squizlabs/php_codesniffer": "^3.5",
                "symfony/process": "^4.3 || ^5.0",
<<<<<<< HEAD
=======
                "weirdan/phpunit-appveyor-reporter": "^1.0.0",
>>>>>>> 141570ac
                "weirdan/prophecy-shim": "^1.0 || ^2.0"
            },
            "suggest": {
                "ext-igbinary": "^2.0.5"
            },
            "bin": [
                "psalm",
                "psalm-language-server",
                "psalm-plugin",
                "psalm-refactor",
                "psalter"
            ],
            "type": "library",
            "extra": {
                "branch-alias": {
                    "dev-master": "4.x-dev",
                    "dev-3.x": "3.x-dev",
                    "dev-2.x": "2.x-dev",
                    "dev-1.x": "1.x-dev"
                }
            },
            "autoload": {
                "psr-4": {
                    "Psalm\\": "src/Psalm/"
                },
                "files": [
                    "src/functions.php",
                    "src/spl_object_id.php"
                ]
            },
            "notification-url": "https://packagist.org/downloads/",
            "license": [
                "MIT"
            ],
            "authors": [
                {
                    "name": "Matthew Brown"
                }
            ],
            "description": "A static analysis tool for finding errors in PHP applications",
            "keywords": [
                "code",
                "inspection",
                "php"
            ],
            "support": {
                "issues": "https://github.com/vimeo/psalm/issues",
<<<<<<< HEAD
                "source": "https://github.com/vimeo/psalm/tree/4.10.0"
            },
            "time": "2021-09-04T21:00:09+00:00"
=======
                "source": "https://github.com/vimeo/psalm/tree/4.8.1"
            },
            "time": "2021-06-20T23:03:20+00:00"
>>>>>>> 141570ac
        },
        {
            "name": "webmozart/assert",
            "version": "1.10.0",
            "source": {
                "type": "git",
                "url": "https://github.com/webmozarts/assert.git",
                "reference": "6964c76c7804814a842473e0c8fd15bab0f18e25"
            },
            "dist": {
                "type": "zip",
                "url": "https://api.github.com/repos/webmozarts/assert/zipball/6964c76c7804814a842473e0c8fd15bab0f18e25",
                "reference": "6964c76c7804814a842473e0c8fd15bab0f18e25",
                "shasum": ""
            },
            "require": {
                "php": "^7.2 || ^8.0",
                "symfony/polyfill-ctype": "^1.8"
            },
            "conflict": {
                "phpstan/phpstan": "<0.12.20",
                "vimeo/psalm": "<4.6.1 || 4.6.2"
            },
            "require-dev": {
                "phpunit/phpunit": "^8.5.13"
            },
            "type": "library",
            "extra": {
                "branch-alias": {
                    "dev-master": "1.10-dev"
                }
            },
            "autoload": {
                "psr-4": {
                    "Webmozart\\Assert\\": "src/"
                }
            },
            "notification-url": "https://packagist.org/downloads/",
            "license": [
                "MIT"
            ],
            "authors": [
                {
                    "name": "Bernhard Schussek",
                    "email": "bschussek@gmail.com"
                }
            ],
            "description": "Assertions to validate method input/output with nice error messages.",
            "keywords": [
                "assert",
                "check",
                "validate"
            ],
            "support": {
                "issues": "https://github.com/webmozarts/assert/issues",
                "source": "https://github.com/webmozarts/assert/tree/1.10.0"
            },
            "time": "2021-03-09T10:59:23+00:00"
        },
        {
            "name": "webmozart/path-util",
            "version": "2.3.0",
            "source": {
                "type": "git",
                "url": "https://github.com/webmozart/path-util.git",
                "reference": "d939f7edc24c9a1bb9c0dee5cb05d8e859490725"
            },
            "dist": {
                "type": "zip",
                "url": "https://api.github.com/repos/webmozart/path-util/zipball/d939f7edc24c9a1bb9c0dee5cb05d8e859490725",
                "reference": "d939f7edc24c9a1bb9c0dee5cb05d8e859490725",
                "shasum": ""
            },
            "require": {
                "php": ">=5.3.3",
                "webmozart/assert": "~1.0"
            },
            "require-dev": {
                "phpunit/phpunit": "^4.6",
                "sebastian/version": "^1.0.1"
            },
            "type": "library",
            "extra": {
                "branch-alias": {
                    "dev-master": "2.3-dev"
                }
            },
            "autoload": {
                "psr-4": {
                    "Webmozart\\PathUtil\\": "src/"
                }
            },
            "notification-url": "https://packagist.org/downloads/",
            "license": [
                "MIT"
            ],
            "authors": [
                {
                    "name": "Bernhard Schussek",
                    "email": "bschussek@gmail.com"
                }
            ],
            "description": "A robust cross-platform utility for normalizing, comparing and modifying file paths.",
            "support": {
                "issues": "https://github.com/webmozart/path-util/issues",
                "source": "https://github.com/webmozart/path-util/tree/2.3.0"
            },
            "time": "2015-12-17T08:42:14+00:00"
        }
    ],
    "packages-dev": [],
    "aliases": [],
    "minimum-stability": "stable",
    "stability-flags": [],
    "prefer-stable": false,
    "prefer-lowest": false,
    "platform": [],
    "platform-dev": [],
    "plugin-api-version": "2.1.0"
}<|MERGE_RESOLUTION|>--- conflicted
+++ resolved
@@ -4,48 +4,35 @@
         "Read more about it at https://getcomposer.org/doc/01-basic-usage.md#installing-dependencies",
         "This file is @generated automatically"
     ],
-    "content-hash": "c24f0a2781051fb1b52a21e24887831b",
+    "content-hash": "099dc9cc9f27362b8a5d4b95cf4da7ab",
     "packages": [
         {
-            "name": "amphp/amp",
-            "version": "v2.6.0",
-            "source": {
-                "type": "git",
-                "url": "https://github.com/amphp/amp.git",
-                "reference": "caa95edeb1ca1bf7532e9118ede4a3c3126408cc"
-            },
-            "dist": {
-                "type": "zip",
-                "url": "https://api.github.com/repos/amphp/amp/zipball/caa95edeb1ca1bf7532e9118ede4a3c3126408cc",
-                "reference": "caa95edeb1ca1bf7532e9118ede4a3c3126408cc",
-                "shasum": ""
-            },
-            "require": {
-                "php": ">=7.1"
-            },
-            "require-dev": {
-                "amphp/php-cs-fixer-config": "dev-master",
-                "amphp/phpunit-util": "^1",
-                "ext-json": "*",
-                "jetbrains/phpstorm-stubs": "^2019.3",
-                "phpunit/phpunit": "^7 | ^8 | ^9",
-                "psalm/phar": "^3.11@dev",
-                "react/promise": "^2"
-            },
-            "type": "library",
-            "extra": {
-                "branch-alias": {
-                    "dev-master": "2.x-dev"
-                }
-            },
+            "name": "aura/sql",
+            "version": "3.0.0",
+            "source": {
+                "type": "git",
+                "url": "https://github.com/auraphp/Aura.Sql.git",
+                "reference": "2be02d5dfd9fdee6df199de1a19572aa490bb744"
+            },
+            "dist": {
+                "type": "zip",
+                "url": "https://api.github.com/repos/auraphp/Aura.Sql/zipball/2be02d5dfd9fdee6df199de1a19572aa490bb744",
+                "reference": "2be02d5dfd9fdee6df199de1a19572aa490bb744",
+                "shasum": ""
+            },
+            "require": {
+                "php": ">=5.6.0",
+                "psr/log": "^1.0"
+            },
+            "require-dev": {
+                "pds/skeleton": "~1.0",
+                "phpunit/phpunit": "~5.0"
+            },
+            "type": "library",
             "autoload": {
                 "psr-4": {
-                    "Amp\\": "lib"
-                },
-                "files": [
-                    "lib/functions.php",
-                    "lib/Internal/functions.php"
-                ]
+                    "Aura\\Sql\\": "src/"
+                }
             },
             "notification-url": "https://packagist.org/downloads/",
             "license": [
@@ -53,87 +40,129 @@
             ],
             "authors": [
                 {
-                    "name": "Daniel Lowrey",
-                    "email": "rdlowrey@php.net"
-                },
-                {
-                    "name": "Aaron Piotrowski",
-                    "email": "aaron@trowski.com"
-                },
-                {
-                    "name": "Bob Weinand",
-                    "email": "bobwei9@hotmail.com"
-                },
-                {
-                    "name": "Niklas Keller",
-                    "email": "me@kelunik.com"
-                }
-            ],
-            "description": "A non-blocking concurrency framework for PHP applications.",
-            "homepage": "http://amphp.org/amp",
-            "keywords": [
-                "async",
-                "asynchronous",
-                "awaitable",
-                "concurrency",
-                "event",
-                "event-loop",
-                "future",
-                "non-blocking",
-                "promise"
-            ],
-            "support": {
-                "irc": "irc://irc.freenode.org/amphp",
-                "issues": "https://github.com/amphp/amp/issues",
-                "source": "https://github.com/amphp/amp/tree/v2.6.0"
-            },
-            "funding": [
-                {
-                    "url": "https://github.com/amphp",
-                    "type": "github"
-                }
-            ],
-            "time": "2021-07-16T20:06:06+00:00"
-        },
-        {
-            "name": "amphp/byte-stream",
-            "version": "v1.8.1",
-            "source": {
-                "type": "git",
-                "url": "https://github.com/amphp/byte-stream.git",
-                "reference": "acbd8002b3536485c997c4e019206b3f10ca15bd"
-            },
-            "dist": {
-                "type": "zip",
-                "url": "https://api.github.com/repos/amphp/byte-stream/zipball/acbd8002b3536485c997c4e019206b3f10ca15bd",
-                "reference": "acbd8002b3536485c997c4e019206b3f10ca15bd",
-                "shasum": ""
-            },
-            "require": {
-                "amphp/amp": "^2",
-                "php": ">=7.1"
-            },
-            "require-dev": {
-                "amphp/php-cs-fixer-config": "dev-master",
-                "amphp/phpunit-util": "^1.4",
-                "friendsofphp/php-cs-fixer": "^2.3",
-                "jetbrains/phpstorm-stubs": "^2019.3",
-                "phpunit/phpunit": "^6 || ^7 || ^8",
-                "psalm/phar": "^3.11.4"
-            },
-            "type": "library",
-            "extra": {
-                "branch-alias": {
-                    "dev-master": "1.x-dev"
+                    "name": "Aura.Sql Contributors",
+                    "homepage": "https://github.com/auraphp/Aura.Sql/contributors"
+                }
+            ],
+            "description": "A PDO extension that provides lazy connections, array quoting, query profiling, value binding, and convenience methods for common fetch styles. Because it extends PDO, existing code that uses PDO can use this without any changes to the existing code.",
+            "homepage": "https://github.com/auraphp/Aura.Sql",
+            "keywords": [
+                "mysql",
+                "pdo",
+                "pgsql",
+                "postgres",
+                "postgresql",
+                "sql server",
+                "sqlite",
+                "sqlserver",
+                "sqlsrv"
+            ],
+            "support": {
+                "issues": "https://github.com/auraphp/Aura.Sql/issues",
+                "source": "https://github.com/auraphp/Aura.Sql/tree/3.x"
+            },
+            "time": "2018-06-11T12:57:42+00:00"
+        },
+        {
+            "name": "aura/sqlquery",
+            "version": "2.7.1",
+            "source": {
+                "type": "git",
+                "url": "https://github.com/auraphp/Aura.SqlQuery.git",
+                "reference": "dd81b57aeb43628180a9c70a4df58d872024d7f2"
+            },
+            "dist": {
+                "type": "zip",
+                "url": "https://api.github.com/repos/auraphp/Aura.SqlQuery/zipball/dd81b57aeb43628180a9c70a4df58d872024d7f2",
+                "reference": "dd81b57aeb43628180a9c70a4df58d872024d7f2",
+                "shasum": ""
+            },
+            "require": {
+                "php": ">=5.3.9"
+            },
+            "suggest": {
+                "aura/sql": "Provides an extension to the native PDO along with a profiler and connection locator. Use version 2.*."
+            },
+            "type": "library",
+            "extra": {
+                "aura": {
+                    "type": "library"
                 }
             },
             "autoload": {
                 "psr-4": {
-                    "Amp\\ByteStream\\": "lib"
-                },
-                "files": [
-                    "lib/functions.php"
-                ]
+                    "Aura\\SqlQuery\\": "src/"
+                }
+            },
+            "notification-url": "https://packagist.org/downloads/",
+            "license": [
+                "BSD-2-Clause"
+            ],
+            "authors": [
+                {
+                    "name": "Aura.SqlQuery Contributors",
+                    "homepage": "https://github.com/auraphp/Aura.SqlQuery/contributors"
+                }
+            ],
+            "description": "Object-oriented query builders for MySQL, Postgres, SQLite, and SQLServer; can be used with any database connection library.",
+            "homepage": "https://github.com/auraphp/Aura.SqlQuery",
+            "keywords": [
+                "database",
+                "db",
+                "delete",
+                "dml",
+                "insert",
+                "mysql",
+                "pdo",
+                "pgsql",
+                "postgres",
+                "postgresql",
+                "query",
+                "select",
+                "sql",
+                "sql server",
+                "sqlite",
+                "sqlserver",
+                "update"
+            ],
+            "support": {
+                "issues": "https://github.com/auraphp/Aura.SqlQuery/issues",
+                "source": "https://github.com/auraphp/Aura.SqlQuery/tree/2.7.1"
+            },
+            "time": "2016-10-03T20:34:56+00:00"
+        },
+        {
+            "name": "doctrine/annotations",
+            "version": "1.13.2",
+            "source": {
+                "type": "git",
+                "url": "https://github.com/doctrine/annotations.git",
+                "reference": "5b668aef16090008790395c02c893b1ba13f7e08"
+            },
+            "dist": {
+                "type": "zip",
+                "url": "https://api.github.com/repos/doctrine/annotations/zipball/5b668aef16090008790395c02c893b1ba13f7e08",
+                "reference": "5b668aef16090008790395c02c893b1ba13f7e08",
+                "shasum": ""
+            },
+            "require": {
+                "doctrine/lexer": "1.*",
+                "ext-tokenizer": "*",
+                "php": "^7.1 || ^8.0",
+                "psr/cache": "^1 || ^2 || ^3"
+            },
+            "require-dev": {
+                "doctrine/cache": "^1.11 || ^2.0",
+                "doctrine/coding-standard": "^6.0 || ^8.1",
+                "phpstan/phpstan": "^0.12.20",
+                "phpunit/phpunit": "^7.5 || ^8.0 || ^9.1.5",
+                "symfony/cache": "^4.4 || ^5.2"
+            },
+            "type": "library",
+            "autoload": {
+                "psr-4": {
+                    "Doctrine\\Common\\Annotations\\": "lib/Doctrine/Common/Annotations"
+                }
             },
             "notification-url": "https://packagist.org/downloads/",
             "license": [
@@ -141,458 +170,1335 @@
             ],
             "authors": [
                 {
-                    "name": "Aaron Piotrowski",
-                    "email": "aaron@trowski.com"
-                },
-                {
-                    "name": "Niklas Keller",
-                    "email": "me@kelunik.com"
-                }
-            ],
-            "description": "A stream abstraction to make working with non-blocking I/O simple.",
-            "homepage": "http://amphp.org/byte-stream",
-            "keywords": [
-                "amp",
-                "amphp",
-                "async",
-                "io",
-                "non-blocking",
-                "stream"
-            ],
-            "support": {
-                "irc": "irc://irc.freenode.org/amphp",
-                "issues": "https://github.com/amphp/byte-stream/issues",
-                "source": "https://github.com/amphp/byte-stream/tree/v1.8.1"
-            },
-            "funding": [
-                {
-                    "url": "https://github.com/amphp",
-                    "type": "github"
-                }
-            ],
-            "time": "2021-03-30T17:13:30+00:00"
-        },
-        {
-            "name": "composer/package-versions-deprecated",
-<<<<<<< HEAD
-            "version": "1.11.99.4",
-            "source": {
-                "type": "git",
-                "url": "https://github.com/composer/package-versions-deprecated.git",
-                "reference": "b174585d1fe49ceed21928a945138948cb394600"
-            },
-            "dist": {
-                "type": "zip",
-                "url": "https://api.github.com/repos/composer/package-versions-deprecated/zipball/b174585d1fe49ceed21928a945138948cb394600",
-                "reference": "b174585d1fe49ceed21928a945138948cb394600",
-=======
-            "version": "1.11.99.2",
-            "source": {
-                "type": "git",
-                "url": "https://github.com/composer/package-versions-deprecated.git",
-                "reference": "c6522afe5540d5fc46675043d3ed5a45a740b27c"
-            },
-            "dist": {
-                "type": "zip",
-                "url": "https://api.github.com/repos/composer/package-versions-deprecated/zipball/c6522afe5540d5fc46675043d3ed5a45a740b27c",
-                "reference": "c6522afe5540d5fc46675043d3ed5a45a740b27c",
->>>>>>> 141570ac
-                "shasum": ""
-            },
-            "require": {
-                "composer-plugin-api": "^1.1.0 || ^2.0",
-                "php": "^7 || ^8"
-            },
-            "replace": {
-                "ocramius/package-versions": "1.11.99"
-            },
-            "require-dev": {
-                "composer/composer": "^1.9.3 || ^2.0@dev",
-                "ext-zip": "^1.13",
-                "phpunit/phpunit": "^6.5 || ^7"
-            },
-            "type": "composer-plugin",
-            "extra": {
-                "class": "PackageVersions\\Installer",
-                "branch-alias": {
-                    "dev-master": "1.x-dev"
-                }
-            },
-            "autoload": {
-                "psr-4": {
-                    "PackageVersions\\": "src/PackageVersions"
-                }
-            },
-            "notification-url": "https://packagist.org/downloads/",
-            "license": [
-                "MIT"
-            ],
-            "authors": [
-                {
-                    "name": "Marco Pivetta",
-                    "email": "ocramius@gmail.com"
-                },
-                {
-                    "name": "Jordi Boggiano",
-                    "email": "j.boggiano@seld.be"
-                }
-            ],
-            "description": "Composer plugin that provides efficient querying for installed package versions (no runtime IO)",
-            "support": {
-                "issues": "https://github.com/composer/package-versions-deprecated/issues",
-<<<<<<< HEAD
-                "source": "https://github.com/composer/package-versions-deprecated/tree/1.11.99.4"
-=======
-                "source": "https://github.com/composer/package-versions-deprecated/tree/1.11.99.2"
->>>>>>> 141570ac
-            },
-            "funding": [
-                {
-                    "url": "https://packagist.com",
-                    "type": "custom"
-                },
-                {
-                    "url": "https://github.com/composer",
-                    "type": "github"
-                },
-                {
-                    "url": "https://tidelift.com/funding/github/packagist/composer/composer",
-                    "type": "tidelift"
-                }
-            ],
-<<<<<<< HEAD
-            "time": "2021-09-13T08:41:34+00:00"
-=======
-            "time": "2021-05-24T07:46:03+00:00"
->>>>>>> 141570ac
-        },
-        {
-            "name": "composer/semver",
-            "version": "3.2.5",
-            "source": {
-                "type": "git",
-                "url": "https://github.com/composer/semver.git",
-                "reference": "31f3ea725711245195f62e54ffa402d8ef2fdba9"
-            },
-            "dist": {
-                "type": "zip",
-                "url": "https://api.github.com/repos/composer/semver/zipball/31f3ea725711245195f62e54ffa402d8ef2fdba9",
-                "reference": "31f3ea725711245195f62e54ffa402d8ef2fdba9",
-                "shasum": ""
-            },
-            "require": {
-                "php": "^5.3.2 || ^7.0 || ^8.0"
-            },
-            "require-dev": {
-                "phpstan/phpstan": "^0.12.54",
-                "symfony/phpunit-bridge": "^4.2 || ^5"
-            },
-            "type": "library",
-            "extra": {
-                "branch-alias": {
-                    "dev-main": "3.x-dev"
-                }
-            },
-            "autoload": {
-                "psr-4": {
-                    "Composer\\Semver\\": "src"
-                }
-            },
-            "notification-url": "https://packagist.org/downloads/",
-            "license": [
-                "MIT"
-            ],
-            "authors": [
-                {
-                    "name": "Nils Adermann",
-                    "email": "naderman@naderman.de",
-                    "homepage": "http://www.naderman.de"
-                },
-                {
-                    "name": "Jordi Boggiano",
-                    "email": "j.boggiano@seld.be",
-                    "homepage": "http://seld.be"
-                },
-                {
-                    "name": "Rob Bast",
-                    "email": "rob.bast@gmail.com",
-                    "homepage": "http://robbast.nl"
-                }
-            ],
-            "description": "Semver library that offers utilities, version constraint parsing and validation.",
-            "keywords": [
-                "semantic",
-                "semver",
-                "validation",
-                "versioning"
-            ],
-            "support": {
-                "irc": "irc://irc.freenode.org/composer",
-                "issues": "https://github.com/composer/semver/issues",
-                "source": "https://github.com/composer/semver/tree/3.2.5"
-            },
-            "funding": [
-                {
-                    "url": "https://packagist.com",
-                    "type": "custom"
-                },
-                {
-                    "url": "https://github.com/composer",
-                    "type": "github"
-                },
-                {
-                    "url": "https://tidelift.com/funding/github/packagist/composer/composer",
-                    "type": "tidelift"
-                }
-            ],
-            "time": "2021-05-24T12:41:47+00:00"
-        },
-        {
-            "name": "composer/xdebug-handler",
-<<<<<<< HEAD
-            "version": "2.0.2",
-            "source": {
-                "type": "git",
-                "url": "https://github.com/composer/xdebug-handler.git",
-                "reference": "84674dd3a7575ba617f5a76d7e9e29a7d3891339"
-            },
-            "dist": {
-                "type": "zip",
-                "url": "https://api.github.com/repos/composer/xdebug-handler/zipball/84674dd3a7575ba617f5a76d7e9e29a7d3891339",
-                "reference": "84674dd3a7575ba617f5a76d7e9e29a7d3891339",
-=======
-            "version": "2.0.1",
-            "source": {
-                "type": "git",
-                "url": "https://github.com/composer/xdebug-handler.git",
-                "reference": "964adcdd3a28bf9ed5d9ac6450064e0d71ed7496"
-            },
-            "dist": {
-                "type": "zip",
-                "url": "https://api.github.com/repos/composer/xdebug-handler/zipball/964adcdd3a28bf9ed5d9ac6450064e0d71ed7496",
-                "reference": "964adcdd3a28bf9ed5d9ac6450064e0d71ed7496",
->>>>>>> 141570ac
-                "shasum": ""
-            },
-            "require": {
-                "php": "^5.3.2 || ^7.0 || ^8.0",
-                "psr/log": "^1 || ^2 || ^3"
-            },
-            "require-dev": {
-                "phpstan/phpstan": "^0.12.55",
-                "symfony/phpunit-bridge": "^4.2 || ^5"
-            },
-            "type": "library",
-            "autoload": {
-                "psr-4": {
-                    "Composer\\XdebugHandler\\": "src"
-                }
-            },
-            "notification-url": "https://packagist.org/downloads/",
-            "license": [
-                "MIT"
-            ],
-            "authors": [
-                {
-                    "name": "John Stevenson",
-                    "email": "john-stevenson@blueyonder.co.uk"
-                }
-            ],
-            "description": "Restarts a process without Xdebug.",
-            "keywords": [
-                "Xdebug",
-                "performance"
-            ],
-            "support": {
-                "irc": "irc://irc.freenode.org/composer",
-                "issues": "https://github.com/composer/xdebug-handler/issues",
-<<<<<<< HEAD
-                "source": "https://github.com/composer/xdebug-handler/tree/2.0.2"
-=======
-                "source": "https://github.com/composer/xdebug-handler/tree/2.0.1"
->>>>>>> 141570ac
-            },
-            "funding": [
-                {
-                    "url": "https://packagist.com",
-                    "type": "custom"
-                },
-                {
-                    "url": "https://github.com/composer",
-                    "type": "github"
-                },
-                {
-                    "url": "https://tidelift.com/funding/github/packagist/composer/composer",
-                    "type": "tidelift"
-                }
-            ],
-<<<<<<< HEAD
-            "time": "2021-07-31T17:03:58+00:00"
-=======
-            "time": "2021-05-05T19:37:51+00:00"
->>>>>>> 141570ac
-        },
-        {
-            "name": "dealerdirect/phpcodesniffer-composer-installer",
-            "version": "v0.7.1",
-            "source": {
-                "type": "git",
-                "url": "https://github.com/Dealerdirect/phpcodesniffer-composer-installer.git",
-                "reference": "fe390591e0241955f22eb9ba327d137e501c771c"
-            },
-            "dist": {
-                "type": "zip",
-                "url": "https://api.github.com/repos/Dealerdirect/phpcodesniffer-composer-installer/zipball/fe390591e0241955f22eb9ba327d137e501c771c",
-                "reference": "fe390591e0241955f22eb9ba327d137e501c771c",
-                "shasum": ""
-            },
-            "require": {
-                "composer-plugin-api": "^1.0 || ^2.0",
-                "php": ">=5.3",
-                "squizlabs/php_codesniffer": "^2.0 || ^3.0 || ^4.0"
-            },
-            "require-dev": {
-                "composer/composer": "*",
-                "phpcompatibility/php-compatibility": "^9.0",
-                "sensiolabs/security-checker": "^4.1.0"
-            },
-            "type": "composer-plugin",
-            "extra": {
-                "class": "Dealerdirect\\Composer\\Plugin\\Installers\\PHPCodeSniffer\\Plugin"
-            },
-            "autoload": {
-                "psr-4": {
-                    "Dealerdirect\\Composer\\Plugin\\Installers\\PHPCodeSniffer\\": "src/"
-                }
-            },
-            "notification-url": "https://packagist.org/downloads/",
-            "license": [
-                "MIT"
-            ],
-            "authors": [
-                {
-                    "name": "Franck Nijhof",
-                    "email": "franck.nijhof@dealerdirect.com",
-                    "homepage": "http://www.frenck.nl",
-                    "role": "Developer / IT Manager"
-                }
-            ],
-            "description": "PHP_CodeSniffer Standards Composer Installer Plugin",
-            "homepage": "http://www.dealerdirect.com",
-            "keywords": [
-                "PHPCodeSniffer",
-                "PHP_CodeSniffer",
-                "code quality",
-                "codesniffer",
-                "composer",
-                "installer",
-                "phpcs",
-                "plugin",
-                "qa",
-                "quality",
-                "standard",
-                "standards",
-                "style guide",
-                "stylecheck",
-                "tests"
-            ],
-            "support": {
-                "issues": "https://github.com/dealerdirect/phpcodesniffer-composer-installer/issues",
-                "source": "https://github.com/dealerdirect/phpcodesniffer-composer-installer"
-            },
-            "time": "2020-12-07T18:04:37+00:00"
-        },
-        {
-            "name": "dnoegel/php-xdg-base-dir",
-            "version": "v0.1.1",
-            "source": {
-                "type": "git",
-                "url": "https://github.com/dnoegel/php-xdg-base-dir.git",
-                "reference": "8f8a6e48c5ecb0f991c2fdcf5f154a47d85f9ffd"
-            },
-            "dist": {
-                "type": "zip",
-                "url": "https://api.github.com/repos/dnoegel/php-xdg-base-dir/zipball/8f8a6e48c5ecb0f991c2fdcf5f154a47d85f9ffd",
-                "reference": "8f8a6e48c5ecb0f991c2fdcf5f154a47d85f9ffd",
-                "shasum": ""
-            },
-            "require": {
-                "php": ">=5.3.2"
-            },
-            "require-dev": {
-                "phpunit/phpunit": "~7.0|~6.0|~5.0|~4.8.35"
-            },
-            "type": "library",
-            "autoload": {
-                "psr-4": {
-                    "XdgBaseDir\\": "src/"
-                }
-            },
-            "notification-url": "https://packagist.org/downloads/",
-            "license": [
-                "MIT"
-            ],
-            "description": "implementation of xdg base directory specification for php",
-            "support": {
-                "issues": "https://github.com/dnoegel/php-xdg-base-dir/issues",
-                "source": "https://github.com/dnoegel/php-xdg-base-dir/tree/v0.1.1"
-            },
-            "time": "2019-12-04T15:06:13+00:00"
-        },
-        {
-            "name": "doctrine/coding-standard",
-            "version": "8.2.1",
-            "source": {
-                "type": "git",
-                "url": "https://github.com/doctrine/coding-standard.git",
-                "reference": "f595b060799c1a0d76ead16981804eaa0bbcd8d6"
-            },
-            "dist": {
-                "type": "zip",
-                "url": "https://api.github.com/repos/doctrine/coding-standard/zipball/f595b060799c1a0d76ead16981804eaa0bbcd8d6",
-                "reference": "f595b060799c1a0d76ead16981804eaa0bbcd8d6",
-                "shasum": ""
-            },
-            "require": {
-                "dealerdirect/phpcodesniffer-composer-installer": "^0.6.2 || ^0.7",
-                "php": "^7.1 || ^8.0",
-                "slevomat/coding-standard": "^6.4.1",
-                "squizlabs/php_codesniffer": "^3.5.8"
-            },
-            "type": "phpcodesniffer-standard",
-            "notification-url": "https://packagist.org/downloads/",
-            "license": [
-                "MIT"
-            ],
-            "authors": [
+                    "name": "Guilherme Blanco",
+                    "email": "guilhermeblanco@gmail.com"
+                },
+                {
+                    "name": "Roman Borschel",
+                    "email": "roman@code-factory.org"
+                },
                 {
                     "name": "Benjamin Eberlei",
                     "email": "kontakt@beberlei.de"
                 },
                 {
-                    "name": "Steve Müller",
-                    "email": "st.mueller@dzh-online.de"
-                }
-            ],
-            "description": "The Doctrine Coding Standard is a set of PHPCS rules applied to all Doctrine projects.",
-            "homepage": "https://www.doctrine-project.org/projects/coding-standard.html",
-            "keywords": [
-                "checks",
-                "code",
-                "coding",
-                "cs",
-                "doctrine",
-                "rules",
-                "sniffer",
-                "sniffs",
-                "standard",
-                "style"
-            ],
-            "support": {
-                "issues": "https://github.com/doctrine/coding-standard/issues",
-                "source": "https://github.com/doctrine/coding-standard/tree/8.2.1"
-            },
-            "time": "2021-04-03T10:54:55+00:00"
+                    "name": "Jonathan Wage",
+                    "email": "jonwage@gmail.com"
+                },
+                {
+                    "name": "Johannes Schmitt",
+                    "email": "schmittjoh@gmail.com"
+                }
+            ],
+            "description": "Docblock Annotations Parser",
+            "homepage": "https://www.doctrine-project.org/projects/annotations.html",
+            "keywords": [
+                "annotations",
+                "docblock",
+                "parser"
+            ],
+            "support": {
+                "issues": "https://github.com/doctrine/annotations/issues",
+                "source": "https://github.com/doctrine/annotations/tree/1.13.2"
+            },
+            "time": "2021-08-05T19:00:23+00:00"
+        },
+        {
+            "name": "doctrine/cache",
+            "version": "1.12.1",
+            "source": {
+                "type": "git",
+                "url": "https://github.com/doctrine/cache.git",
+                "reference": "4cf401d14df219fa6f38b671f5493449151c9ad8"
+            },
+            "dist": {
+                "type": "zip",
+                "url": "https://api.github.com/repos/doctrine/cache/zipball/4cf401d14df219fa6f38b671f5493449151c9ad8",
+                "reference": "4cf401d14df219fa6f38b671f5493449151c9ad8",
+                "shasum": ""
+            },
+            "require": {
+                "php": "~7.1 || ^8.0"
+            },
+            "conflict": {
+                "doctrine/common": ">2.2,<2.4"
+            },
+            "require-dev": {
+                "alcaeus/mongo-php-adapter": "^1.1",
+                "cache/integration-tests": "dev-master",
+                "doctrine/coding-standard": "^8.0",
+                "mongodb/mongodb": "^1.1",
+                "phpunit/phpunit": "^7.0 || ^8.0 || ^9.0",
+                "predis/predis": "~1.0",
+                "psr/cache": "^1.0 || ^2.0 || ^3.0",
+                "symfony/cache": "^4.4 || ^5.2 || ^6.0@dev",
+                "symfony/var-exporter": "^4.4 || ^5.2 || ^6.0@dev"
+            },
+            "suggest": {
+                "alcaeus/mongo-php-adapter": "Required to use legacy MongoDB driver"
+            },
+            "type": "library",
+            "autoload": {
+                "psr-4": {
+                    "Doctrine\\Common\\Cache\\": "lib/Doctrine/Common/Cache"
+                }
+            },
+            "notification-url": "https://packagist.org/downloads/",
+            "license": [
+                "MIT"
+            ],
+            "authors": [
+                {
+                    "name": "Guilherme Blanco",
+                    "email": "guilhermeblanco@gmail.com"
+                },
+                {
+                    "name": "Roman Borschel",
+                    "email": "roman@code-factory.org"
+                },
+                {
+                    "name": "Benjamin Eberlei",
+                    "email": "kontakt@beberlei.de"
+                },
+                {
+                    "name": "Jonathan Wage",
+                    "email": "jonwage@gmail.com"
+                },
+                {
+                    "name": "Johannes Schmitt",
+                    "email": "schmittjoh@gmail.com"
+                }
+            ],
+            "description": "PHP Doctrine Cache library is a popular cache implementation that supports many different drivers such as redis, memcache, apc, mongodb and others.",
+            "homepage": "https://www.doctrine-project.org/projects/cache.html",
+            "keywords": [
+                "abstraction",
+                "apcu",
+                "cache",
+                "caching",
+                "couchdb",
+                "memcached",
+                "php",
+                "redis",
+                "xcache"
+            ],
+            "support": {
+                "issues": "https://github.com/doctrine/cache/issues",
+                "source": "https://github.com/doctrine/cache/tree/1.12.1"
+            },
+            "funding": [
+                {
+                    "url": "https://www.doctrine-project.org/sponsorship.html",
+                    "type": "custom"
+                },
+                {
+                    "url": "https://www.patreon.com/phpdoctrine",
+                    "type": "patreon"
+                },
+                {
+                    "url": "https://tidelift.com/funding/github/packagist/doctrine%2Fcache",
+                    "type": "tidelift"
+                }
+            ],
+            "time": "2021-07-17T14:39:21+00:00"
+        },
+        {
+            "name": "doctrine/lexer",
+            "version": "1.2.1",
+            "source": {
+                "type": "git",
+                "url": "https://github.com/doctrine/lexer.git",
+                "reference": "e864bbf5904cb8f5bb334f99209b48018522f042"
+            },
+            "dist": {
+                "type": "zip",
+                "url": "https://api.github.com/repos/doctrine/lexer/zipball/e864bbf5904cb8f5bb334f99209b48018522f042",
+                "reference": "e864bbf5904cb8f5bb334f99209b48018522f042",
+                "shasum": ""
+            },
+            "require": {
+                "php": "^7.2 || ^8.0"
+            },
+            "require-dev": {
+                "doctrine/coding-standard": "^6.0",
+                "phpstan/phpstan": "^0.11.8",
+                "phpunit/phpunit": "^8.2"
+            },
+            "type": "library",
+            "extra": {
+                "branch-alias": {
+                    "dev-master": "1.2.x-dev"
+                }
+            },
+            "autoload": {
+                "psr-4": {
+                    "Doctrine\\Common\\Lexer\\": "lib/Doctrine/Common/Lexer"
+                }
+            },
+            "notification-url": "https://packagist.org/downloads/",
+            "license": [
+                "MIT"
+            ],
+            "authors": [
+                {
+                    "name": "Guilherme Blanco",
+                    "email": "guilhermeblanco@gmail.com"
+                },
+                {
+                    "name": "Roman Borschel",
+                    "email": "roman@code-factory.org"
+                },
+                {
+                    "name": "Johannes Schmitt",
+                    "email": "schmittjoh@gmail.com"
+                }
+            ],
+            "description": "PHP Doctrine Lexer parser library that can be used in Top-Down, Recursive Descent Parsers.",
+            "homepage": "https://www.doctrine-project.org/projects/lexer.html",
+            "keywords": [
+                "annotations",
+                "docblock",
+                "lexer",
+                "parser",
+                "php"
+            ],
+            "support": {
+                "issues": "https://github.com/doctrine/lexer/issues",
+                "source": "https://github.com/doctrine/lexer/tree/1.2.1"
+            },
+            "funding": [
+                {
+                    "url": "https://www.doctrine-project.org/sponsorship.html",
+                    "type": "custom"
+                },
+                {
+                    "url": "https://www.patreon.com/phpdoctrine",
+                    "type": "patreon"
+                },
+                {
+                    "url": "https://tidelift.com/funding/github/packagist/doctrine%2Flexer",
+                    "type": "tidelift"
+                }
+            ],
+            "time": "2020-05-25T17:44:05+00:00"
+        },
+        {
+            "name": "guzzlehttp/guzzle",
+            "version": "7.3.0",
+            "source": {
+                "type": "git",
+                "url": "https://github.com/guzzle/guzzle.git",
+                "reference": "7008573787b430c1c1f650e3722d9bba59967628"
+            },
+            "dist": {
+                "type": "zip",
+                "url": "https://api.github.com/repos/guzzle/guzzle/zipball/7008573787b430c1c1f650e3722d9bba59967628",
+                "reference": "7008573787b430c1c1f650e3722d9bba59967628",
+                "shasum": ""
+            },
+            "require": {
+                "ext-json": "*",
+                "guzzlehttp/promises": "^1.4",
+                "guzzlehttp/psr7": "^1.7 || ^2.0",
+                "php": "^7.2.5 || ^8.0",
+                "psr/http-client": "^1.0"
+            },
+            "provide": {
+                "psr/http-client-implementation": "1.0"
+            },
+            "require-dev": {
+                "bamarni/composer-bin-plugin": "^1.4.1",
+                "ext-curl": "*",
+                "php-http/client-integration-tests": "^3.0",
+                "phpunit/phpunit": "^8.5.5 || ^9.3.5",
+                "psr/log": "^1.1"
+            },
+            "suggest": {
+                "ext-curl": "Required for CURL handler support",
+                "ext-intl": "Required for Internationalized Domain Name (IDN) support",
+                "psr/log": "Required for using the Log middleware"
+            },
+            "type": "library",
+            "extra": {
+                "branch-alias": {
+                    "dev-master": "7.3-dev"
+                }
+            },
+            "autoload": {
+                "psr-4": {
+                    "GuzzleHttp\\": "src/"
+                },
+                "files": [
+                    "src/functions_include.php"
+                ]
+            },
+            "notification-url": "https://packagist.org/downloads/",
+            "license": [
+                "MIT"
+            ],
+            "authors": [
+                {
+                    "name": "Michael Dowling",
+                    "email": "mtdowling@gmail.com",
+                    "homepage": "https://github.com/mtdowling"
+                },
+                {
+                    "name": "Márk Sági-Kazár",
+                    "email": "mark.sagikazar@gmail.com",
+                    "homepage": "https://sagikazarmark.hu"
+                }
+            ],
+            "description": "Guzzle is a PHP HTTP client library",
+            "homepage": "http://guzzlephp.org/",
+            "keywords": [
+                "client",
+                "curl",
+                "framework",
+                "http",
+                "http client",
+                "psr-18",
+                "psr-7",
+                "rest",
+                "web service"
+            ],
+            "support": {
+                "issues": "https://github.com/guzzle/guzzle/issues",
+                "source": "https://github.com/guzzle/guzzle/tree/7.3.0"
+            },
+            "funding": [
+                {
+                    "url": "https://github.com/GrahamCampbell",
+                    "type": "github"
+                },
+                {
+                    "url": "https://github.com/Nyholm",
+                    "type": "github"
+                },
+                {
+                    "url": "https://github.com/alexeyshockov",
+                    "type": "github"
+                },
+                {
+                    "url": "https://github.com/gmponos",
+                    "type": "github"
+                }
+            ],
+            "time": "2021-03-23T11:33:13+00:00"
+        },
+        {
+            "name": "guzzlehttp/promises",
+            "version": "1.4.1",
+            "source": {
+                "type": "git",
+                "url": "https://github.com/guzzle/promises.git",
+                "reference": "8e7d04f1f6450fef59366c399cfad4b9383aa30d"
+            },
+            "dist": {
+                "type": "zip",
+                "url": "https://api.github.com/repos/guzzle/promises/zipball/8e7d04f1f6450fef59366c399cfad4b9383aa30d",
+                "reference": "8e7d04f1f6450fef59366c399cfad4b9383aa30d",
+                "shasum": ""
+            },
+            "require": {
+                "php": ">=5.5"
+            },
+            "require-dev": {
+                "symfony/phpunit-bridge": "^4.4 || ^5.1"
+            },
+            "type": "library",
+            "extra": {
+                "branch-alias": {
+                    "dev-master": "1.4-dev"
+                }
+            },
+            "autoload": {
+                "psr-4": {
+                    "GuzzleHttp\\Promise\\": "src/"
+                },
+                "files": [
+                    "src/functions_include.php"
+                ]
+            },
+            "notification-url": "https://packagist.org/downloads/",
+            "license": [
+                "MIT"
+            ],
+            "authors": [
+                {
+                    "name": "Michael Dowling",
+                    "email": "mtdowling@gmail.com",
+                    "homepage": "https://github.com/mtdowling"
+                }
+            ],
+            "description": "Guzzle promises library",
+            "keywords": [
+                "promise"
+            ],
+            "support": {
+                "issues": "https://github.com/guzzle/promises/issues",
+                "source": "https://github.com/guzzle/promises/tree/1.4.1"
+            },
+            "time": "2021-03-07T09:25:29+00:00"
+        },
+        {
+            "name": "guzzlehttp/psr7",
+            "version": "2.0.0",
+            "source": {
+                "type": "git",
+                "url": "https://github.com/guzzle/psr7.git",
+                "reference": "1dc8d9cba3897165e16d12bb13d813afb1eb3fe7"
+            },
+            "dist": {
+                "type": "zip",
+                "url": "https://api.github.com/repos/guzzle/psr7/zipball/1dc8d9cba3897165e16d12bb13d813afb1eb3fe7",
+                "reference": "1dc8d9cba3897165e16d12bb13d813afb1eb3fe7",
+                "shasum": ""
+            },
+            "require": {
+                "php": "^7.2.5 || ^8.0",
+                "psr/http-factory": "^1.0",
+                "psr/http-message": "^1.0",
+                "ralouphie/getallheaders": "^3.0"
+            },
+            "provide": {
+                "psr/http-factory-implementation": "1.0",
+                "psr/http-message-implementation": "1.0"
+            },
+            "require-dev": {
+                "bamarni/composer-bin-plugin": "^1.4.1",
+                "http-interop/http-factory-tests": "^0.9",
+                "phpunit/phpunit": "^8.5.8 || ^9.3.10"
+            },
+            "suggest": {
+                "laminas/laminas-httphandlerrunner": "Emit PSR-7 responses"
+            },
+            "type": "library",
+            "extra": {
+                "branch-alias": {
+                    "dev-master": "2.0-dev"
+                }
+            },
+            "autoload": {
+                "psr-4": {
+                    "GuzzleHttp\\Psr7\\": "src/"
+                }
+            },
+            "notification-url": "https://packagist.org/downloads/",
+            "license": [
+                "MIT"
+            ],
+            "authors": [
+                {
+                    "name": "Michael Dowling",
+                    "email": "mtdowling@gmail.com",
+                    "homepage": "https://github.com/mtdowling"
+                },
+                {
+                    "name": "Tobias Schultze",
+                    "homepage": "https://github.com/Tobion"
+                },
+                {
+                    "name": "Márk Sági-Kazár",
+                    "email": "mark.sagikazar@gmail.com",
+                    "homepage": "https://sagikazarmark.hu"
+                }
+            ],
+            "description": "PSR-7 message implementation that also provides common utility methods",
+            "keywords": [
+                "http",
+                "message",
+                "psr-7",
+                "request",
+                "response",
+                "stream",
+                "uri",
+                "url"
+            ],
+            "support": {
+                "issues": "https://github.com/guzzle/psr7/issues",
+                "source": "https://github.com/guzzle/psr7/tree/2.0.0"
+            },
+            "time": "2021-06-30T20:03:07+00:00"
+        },
+        {
+            "name": "koriym/attributes",
+            "version": "1.0.3",
+            "source": {
+                "type": "git",
+                "url": "https://github.com/koriym/Koriym.Attributes.git",
+                "reference": "4aa657842dd5929cac25f241b441c0c4ddc9bc10"
+            },
+            "dist": {
+                "type": "zip",
+                "url": "https://api.github.com/repos/koriym/Koriym.Attributes/zipball/4aa657842dd5929cac25f241b441c0c4ddc9bc10",
+                "reference": "4aa657842dd5929cac25f241b441c0c4ddc9bc10",
+                "shasum": ""
+            },
+            "require": {
+                "doctrine/annotations": "^1.11",
+                "php": "^7.3 || ^8.0"
+            },
+            "require-dev": {
+                "bamarni/composer-bin-plugin": "^1.4",
+                "ext-pdo": "*",
+                "phpunit/phpunit": "^9.5"
+            },
+            "type": "library",
+            "autoload": {
+                "psr-4": {
+                    "Koriym\\Attributes\\": "src"
+                }
+            },
+            "notification-url": "https://packagist.org/downloads/",
+            "license": [
+                "MIT"
+            ],
+            "authors": [
+                {
+                    "name": "Akihito Koriyama",
+                    "email": "akihito.koriyama@gmail.com"
+                }
+            ],
+            "description": "An annotation/attribute reader",
+            "keywords": [
+                "annotation",
+                "attribute"
+            ],
+            "support": {
+                "issues": "https://github.com/koriym/Koriym.Attributes/issues",
+                "source": "https://github.com/koriym/Koriym.Attributes/tree/1.0.3"
+            },
+            "time": "2021-07-15T00:29:14+00:00"
+        },
+        {
+            "name": "koriym/null-object",
+            "version": "0.1.0",
+            "source": {
+                "type": "git",
+                "url": "https://github.com/koriym/Koriym.NullObject.git",
+                "reference": "76dc65e65d9dc9d21175c4df683b2e7275ec3105"
+            },
+            "dist": {
+                "type": "zip",
+                "url": "https://api.github.com/repos/koriym/Koriym.NullObject/zipball/76dc65e65d9dc9d21175c4df683b2e7275ec3105",
+                "reference": "76dc65e65d9dc9d21175c4df683b2e7275ec3105",
+                "shasum": ""
+            },
+            "require": {
+                "php": "^7.2 || ^8.0"
+            },
+            "require-dev": {
+                "bamarni/composer-bin-plugin": "^1.4",
+                "doctrine/annotations": "^1.11",
+                "phpunit/phpunit": "^9.5"
+            },
+            "type": "library",
+            "autoload": {
+                "psr-4": {
+                    "Koriym\\NullObject\\": "src/"
+                },
+                "files": [
+                    "autoload.php"
+                ]
+            },
+            "notification-url": "https://packagist.org/downloads/",
+            "license": [
+                "MIT"
+            ],
+            "authors": [
+                {
+                    "name": "Akihito Koriyama",
+                    "email": "akihito.koriyama@gmail.com"
+                }
+            ],
+            "description": "Null object generator",
+            "support": {
+                "issues": "https://github.com/koriym/Koriym.NullObject/issues",
+                "source": "https://github.com/koriym/Koriym.NullObject/tree/0.1.0"
+            },
+            "time": "2021-02-12T12:27:58+00:00"
+        },
+        {
+            "name": "koriym/printo",
+            "version": "1.0.1",
+            "source": {
+                "type": "git",
+                "url": "https://github.com/koriym/print_o.git",
+                "reference": "d969e4cc738a376d479c2125e7d62be88cfa9dbe"
+            },
+            "dist": {
+                "type": "zip",
+                "url": "https://api.github.com/repos/koriym/print_o/zipball/d969e4cc738a376d479c2125e7d62be88cfa9dbe",
+                "reference": "d969e4cc738a376d479c2125e7d62be88cfa9dbe",
+                "shasum": ""
+            },
+            "require": {
+                "php": ">=5.4.0"
+            },
+            "type": "library",
+            "extra": {
+                "branch-alias": {
+                    "dev-master": "1.0.x-dev"
+                }
+            },
+            "autoload": {
+                "psr-4": {
+                    "Koriym\\Printo\\": "src/"
+                },
+                "files": [
+                    "src/print_o.php"
+                ]
+            },
+            "notification-url": "https://packagist.org/downloads/",
+            "license": [
+                "BSD-3-Clause"
+            ],
+            "authors": [
+                {
+                    "name": "Akihito Koriyama",
+                    "email": "akihito.koriyama@gmail.com",
+                    "homepage": "https://github.com/koriym"
+                }
+            ],
+            "description": "An object graph visualizer.",
+            "homepage": "https://github.com/koriym/print_o",
+            "keywords": [
+                "debug",
+                "var_dump"
+            ],
+            "support": {
+                "issues": "https://github.com/koriym/print_o/issues",
+                "source": "https://github.com/koriym/print_o/tree/develop"
+            },
+            "time": "2015-02-13T19:04:21+00:00"
+        },
+        {
+            "name": "nikic/php-parser",
+            "version": "v4.12.0",
+            "source": {
+                "type": "git",
+                "url": "https://github.com/nikic/PHP-Parser.git",
+                "reference": "6608f01670c3cc5079e18c1dab1104e002579143"
+            },
+            "dist": {
+                "type": "zip",
+                "url": "https://api.github.com/repos/nikic/PHP-Parser/zipball/6608f01670c3cc5079e18c1dab1104e002579143",
+                "reference": "6608f01670c3cc5079e18c1dab1104e002579143",
+                "shasum": ""
+            },
+            "require": {
+                "ext-tokenizer": "*",
+                "php": ">=7.0"
+            },
+            "require-dev": {
+                "ircmaxell/php-yacc": "^0.0.7",
+                "phpunit/phpunit": "^6.5 || ^7.0 || ^8.0 || ^9.0"
+            },
+            "bin": [
+                "bin/php-parse"
+            ],
+            "type": "library",
+            "extra": {
+                "branch-alias": {
+                    "dev-master": "4.9-dev"
+                }
+            },
+            "autoload": {
+                "psr-4": {
+                    "PhpParser\\": "lib/PhpParser"
+                }
+            },
+            "notification-url": "https://packagist.org/downloads/",
+            "license": [
+                "BSD-3-Clause"
+            ],
+            "authors": [
+                {
+                    "name": "Nikita Popov"
+                }
+            ],
+            "description": "A PHP parser written in PHP",
+            "keywords": [
+                "parser",
+                "php"
+            ],
+            "support": {
+                "issues": "https://github.com/nikic/PHP-Parser/issues",
+                "source": "https://github.com/nikic/PHP-Parser/tree/v4.12.0"
+            },
+            "time": "2021-07-21T10:44:31+00:00"
+        },
+        {
+            "name": "pagerfanta/pagerfanta",
+            "version": "v1.1.0",
+            "source": {
+                "type": "git",
+                "url": "https://github.com/BabDev/Pagerfanta.git",
+                "reference": "8400ab498e500018cff9a099ac22555e7949aa9a"
+            },
+            "dist": {
+                "type": "zip",
+                "url": "https://api.github.com/repos/BabDev/Pagerfanta/zipball/8400ab498e500018cff9a099ac22555e7949aa9a",
+                "reference": "8400ab498e500018cff9a099ac22555e7949aa9a",
+                "shasum": ""
+            },
+            "require": {
+                "php": ">=5.3.0"
+            },
+            "require-dev": {
+                "doctrine/orm": "~2.3",
+                "doctrine/phpcr-odm": "1.*",
+                "jackalope/jackalope-doctrine-dbal": "1.*",
+                "jmikola/geojson": "~1.0",
+                "mandango/mandango": "~1.0@dev",
+                "mandango/mondator": "~1.0@dev",
+                "phpunit/phpunit": "^4.8.35 | ^5.7",
+                "propel/propel": "~2.0@dev",
+                "propel/propel1": "~1.6",
+                "ruflin/elastica": "~1.3",
+                "solarium/solarium": "~3.1"
+            },
+            "suggest": {
+                "doctrine/mongodb-odm": "To use the DoctrineODMMongoDBAdapter.",
+                "doctrine/orm": "To use the DoctrineORMAdapter.",
+                "doctrine/phpcr-odm": "To use the DoctrineODMPhpcrAdapter. >= 1.1.0",
+                "mandango/mandango": "To use the MandangoAdapter.",
+                "propel/propel": "To use the Propel2Adapter",
+                "propel/propel1": "To use the PropelAdapter",
+                "solarium/solarium": "To use the SolariumAdapter."
+            },
+            "type": "library",
+            "extra": {
+                "branch-alias": {
+                    "dev-master": "1.0.x-dev"
+                }
+            },
+            "autoload": {
+                "psr-0": {
+                    "Pagerfanta\\": "src/"
+                }
+            },
+            "notification-url": "https://packagist.org/downloads/",
+            "license": [
+                "MIT"
+            ],
+            "authors": [
+                {
+                    "name": "Pablo Díez",
+                    "email": "pablodip@gmail.com"
+                }
+            ],
+            "description": "Pagination for PHP 5.3",
+            "keywords": [
+                "page",
+                "pagination",
+                "paginator",
+                "paging"
+            ],
+            "support": {
+                "issues": "https://github.com/BabDev/Pagerfanta/issues",
+                "source": "https://github.com/BabDev/Pagerfanta/tree/v1.1.0"
+            },
+            "funding": [
+                {
+                    "url": "https://github.com/mbabker",
+                    "type": "github"
+                }
+            ],
+            "time": "2018-05-01T10:49:10+00:00"
+        },
+        {
+            "name": "psr/cache",
+            "version": "1.0.1",
+            "source": {
+                "type": "git",
+                "url": "https://github.com/php-fig/cache.git",
+                "reference": "d11b50ad223250cf17b86e38383413f5a6764bf8"
+            },
+            "dist": {
+                "type": "zip",
+                "url": "https://api.github.com/repos/php-fig/cache/zipball/d11b50ad223250cf17b86e38383413f5a6764bf8",
+                "reference": "d11b50ad223250cf17b86e38383413f5a6764bf8",
+                "shasum": ""
+            },
+            "require": {
+                "php": ">=5.3.0"
+            },
+            "type": "library",
+            "extra": {
+                "branch-alias": {
+                    "dev-master": "1.0.x-dev"
+                }
+            },
+            "autoload": {
+                "psr-4": {
+                    "Psr\\Cache\\": "src/"
+                }
+            },
+            "notification-url": "https://packagist.org/downloads/",
+            "license": [
+                "MIT"
+            ],
+            "authors": [
+                {
+                    "name": "PHP-FIG",
+                    "homepage": "http://www.php-fig.org/"
+                }
+            ],
+            "description": "Common interface for caching libraries",
+            "keywords": [
+                "cache",
+                "psr",
+                "psr-6"
+            ],
+            "support": {
+                "source": "https://github.com/php-fig/cache/tree/master"
+            },
+            "time": "2016-08-06T20:24:11+00:00"
+        },
+        {
+            "name": "psr/http-client",
+            "version": "1.0.1",
+            "source": {
+                "type": "git",
+                "url": "https://github.com/php-fig/http-client.git",
+                "reference": "2dfb5f6c5eff0e91e20e913f8c5452ed95b86621"
+            },
+            "dist": {
+                "type": "zip",
+                "url": "https://api.github.com/repos/php-fig/http-client/zipball/2dfb5f6c5eff0e91e20e913f8c5452ed95b86621",
+                "reference": "2dfb5f6c5eff0e91e20e913f8c5452ed95b86621",
+                "shasum": ""
+            },
+            "require": {
+                "php": "^7.0 || ^8.0",
+                "psr/http-message": "^1.0"
+            },
+            "type": "library",
+            "extra": {
+                "branch-alias": {
+                    "dev-master": "1.0.x-dev"
+                }
+            },
+            "autoload": {
+                "psr-4": {
+                    "Psr\\Http\\Client\\": "src/"
+                }
+            },
+            "notification-url": "https://packagist.org/downloads/",
+            "license": [
+                "MIT"
+            ],
+            "authors": [
+                {
+                    "name": "PHP-FIG",
+                    "homepage": "http://www.php-fig.org/"
+                }
+            ],
+            "description": "Common interface for HTTP clients",
+            "homepage": "https://github.com/php-fig/http-client",
+            "keywords": [
+                "http",
+                "http-client",
+                "psr",
+                "psr-18"
+            ],
+            "support": {
+                "source": "https://github.com/php-fig/http-client/tree/master"
+            },
+            "time": "2020-06-29T06:28:15+00:00"
+        },
+        {
+            "name": "psr/http-factory",
+            "version": "1.0.1",
+            "source": {
+                "type": "git",
+                "url": "https://github.com/php-fig/http-factory.git",
+                "reference": "12ac7fcd07e5b077433f5f2bee95b3a771bf61be"
+            },
+            "dist": {
+                "type": "zip",
+                "url": "https://api.github.com/repos/php-fig/http-factory/zipball/12ac7fcd07e5b077433f5f2bee95b3a771bf61be",
+                "reference": "12ac7fcd07e5b077433f5f2bee95b3a771bf61be",
+                "shasum": ""
+            },
+            "require": {
+                "php": ">=7.0.0",
+                "psr/http-message": "^1.0"
+            },
+            "type": "library",
+            "extra": {
+                "branch-alias": {
+                    "dev-master": "1.0.x-dev"
+                }
+            },
+            "autoload": {
+                "psr-4": {
+                    "Psr\\Http\\Message\\": "src/"
+                }
+            },
+            "notification-url": "https://packagist.org/downloads/",
+            "license": [
+                "MIT"
+            ],
+            "authors": [
+                {
+                    "name": "PHP-FIG",
+                    "homepage": "http://www.php-fig.org/"
+                }
+            ],
+            "description": "Common interfaces for PSR-7 HTTP message factories",
+            "keywords": [
+                "factory",
+                "http",
+                "message",
+                "psr",
+                "psr-17",
+                "psr-7",
+                "request",
+                "response"
+            ],
+            "support": {
+                "source": "https://github.com/php-fig/http-factory/tree/master"
+            },
+            "time": "2019-04-30T12:38:16+00:00"
+        },
+        {
+            "name": "psr/http-message",
+            "version": "1.0.1",
+            "source": {
+                "type": "git",
+                "url": "https://github.com/php-fig/http-message.git",
+                "reference": "f6561bf28d520154e4b0ec72be95418abe6d9363"
+            },
+            "dist": {
+                "type": "zip",
+                "url": "https://api.github.com/repos/php-fig/http-message/zipball/f6561bf28d520154e4b0ec72be95418abe6d9363",
+                "reference": "f6561bf28d520154e4b0ec72be95418abe6d9363",
+                "shasum": ""
+            },
+            "require": {
+                "php": ">=5.3.0"
+            },
+            "type": "library",
+            "extra": {
+                "branch-alias": {
+                    "dev-master": "1.0.x-dev"
+                }
+            },
+            "autoload": {
+                "psr-4": {
+                    "Psr\\Http\\Message\\": "src/"
+                }
+            },
+            "notification-url": "https://packagist.org/downloads/",
+            "license": [
+                "MIT"
+            ],
+            "authors": [
+                {
+                    "name": "PHP-FIG",
+                    "homepage": "http://www.php-fig.org/"
+                }
+            ],
+            "description": "Common interface for HTTP messages",
+            "homepage": "https://github.com/php-fig/http-message",
+            "keywords": [
+                "http",
+                "http-message",
+                "psr",
+                "psr-7",
+                "request",
+                "response"
+            ],
+            "support": {
+                "source": "https://github.com/php-fig/http-message/tree/master"
+            },
+            "time": "2016-08-06T14:39:51+00:00"
+        },
+        {
+            "name": "psr/log",
+            "version": "1.1.4",
+            "source": {
+                "type": "git",
+                "url": "https://github.com/php-fig/log.git",
+                "reference": "d49695b909c3b7628b6289db5479a1c204601f11"
+            },
+            "dist": {
+                "type": "zip",
+                "url": "https://api.github.com/repos/php-fig/log/zipball/d49695b909c3b7628b6289db5479a1c204601f11",
+                "reference": "d49695b909c3b7628b6289db5479a1c204601f11",
+                "shasum": ""
+            },
+            "require": {
+                "php": ">=5.3.0"
+            },
+            "type": "library",
+            "extra": {
+                "branch-alias": {
+                    "dev-master": "1.1.x-dev"
+                }
+            },
+            "autoload": {
+                "psr-4": {
+                    "Psr\\Log\\": "Psr/Log/"
+                }
+            },
+            "notification-url": "https://packagist.org/downloads/",
+            "license": [
+                "MIT"
+            ],
+            "authors": [
+                {
+                    "name": "PHP-FIG",
+                    "homepage": "https://www.php-fig.org/"
+                }
+            ],
+            "description": "Common interface for logging libraries",
+            "homepage": "https://github.com/php-fig/log",
+            "keywords": [
+                "log",
+                "psr",
+                "psr-3"
+            ],
+            "support": {
+                "source": "https://github.com/php-fig/log/tree/1.1.4"
+            },
+            "time": "2021-05-03T11:20:27+00:00"
+        },
+        {
+            "name": "ralouphie/getallheaders",
+            "version": "3.0.3",
+            "source": {
+                "type": "git",
+                "url": "https://github.com/ralouphie/getallheaders.git",
+                "reference": "120b605dfeb996808c31b6477290a714d356e822"
+            },
+            "dist": {
+                "type": "zip",
+                "url": "https://api.github.com/repos/ralouphie/getallheaders/zipball/120b605dfeb996808c31b6477290a714d356e822",
+                "reference": "120b605dfeb996808c31b6477290a714d356e822",
+                "shasum": ""
+            },
+            "require": {
+                "php": ">=5.6"
+            },
+            "require-dev": {
+                "php-coveralls/php-coveralls": "^2.1",
+                "phpunit/phpunit": "^5 || ^6.5"
+            },
+            "type": "library",
+            "autoload": {
+                "files": [
+                    "src/getallheaders.php"
+                ]
+            },
+            "notification-url": "https://packagist.org/downloads/",
+            "license": [
+                "MIT"
+            ],
+            "authors": [
+                {
+                    "name": "Ralph Khattar",
+                    "email": "ralph.khattar@gmail.com"
+                }
+            ],
+            "description": "A polyfill for getallheaders.",
+            "support": {
+                "issues": "https://github.com/ralouphie/getallheaders/issues",
+                "source": "https://github.com/ralouphie/getallheaders/tree/develop"
+            },
+            "time": "2019-03-08T08:55:37+00:00"
+        },
+        {
+            "name": "ray/aop",
+            "version": "2.10.6",
+            "source": {
+                "type": "git",
+                "url": "https://github.com/ray-di/Ray.Aop.git",
+                "reference": "1e92a1ffd207de2b486e3595940f32215d88578a"
+            },
+            "dist": {
+                "type": "zip",
+                "url": "https://api.github.com/repos/ray-di/Ray.Aop/zipball/1e92a1ffd207de2b486e3595940f32215d88578a",
+                "reference": "1e92a1ffd207de2b486e3595940f32215d88578a",
+                "shasum": ""
+            },
+            "require": {
+                "doctrine/annotations": "^1.12",
+                "koriym/attributes": "^1.0",
+                "nikic/php-parser": "^4.2",
+                "php": "^7.3 || ^8.0"
+            },
+            "require-dev": {
+                "bamarni/composer-bin-plugin": "^1.4",
+                "phpunit/phpunit": "^9.3"
+            },
+            "suggest": {
+                "ray/di": "A dependency injection framework"
+            },
+            "type": "library",
+            "autoload": {
+                "psr-4": {
+                    "Ray\\Aop\\": [
+                        "src/"
+                    ],
+                    "Ray\\ServiceLocator\\": [
+                        "sl-src/"
+                    ]
+                },
+                "files": [
+                    "annotation_loader.php"
+                ]
+            },
+            "notification-url": "https://packagist.org/downloads/",
+            "license": [
+                "MIT"
+            ],
+            "authors": [
+                {
+                    "name": "Akihito Koriyama",
+                    "email": "akihito.koriyama@gmail.com"
+                }
+            ],
+            "description": "An aspect oriented framework",
+            "keywords": [
+                "aop"
+            ],
+            "support": {
+                "issues": "https://github.com/ray-di/Ray.Aop/issues",
+                "source": "https://github.com/ray-di/Ray.Aop/tree/2.10.6"
+            },
+            "funding": [
+                {
+                    "url": "https://github.com/koriym",
+                    "type": "github"
+                },
+                {
+                    "url": "https://tidelift.com/funding/github/packagist/ray/aop",
+                    "type": "tidelift"
+                }
+            ],
+            "time": "2021-07-17T10:13:41+00:00"
+        },
+        {
+            "name": "ray/aura-sql-module",
+            "version": "1.10.0",
+            "source": {
+                "type": "git",
+                "url": "https://github.com/ray-di/Ray.AuraSqlModule.git",
+                "reference": "4760812b3496250e08978a9a8ff935e072b01ede"
+            },
+            "dist": {
+                "type": "zip",
+                "url": "https://api.github.com/repos/ray-di/Ray.AuraSqlModule/zipball/4760812b3496250e08978a9a8ff935e072b01ede",
+                "reference": "4760812b3496250e08978a9a8ff935e072b01ede",
+                "shasum": ""
+            },
+            "require": {
+                "aura/sql": "^3.0",
+                "aura/sqlquery": "^2.7.1",
+                "doctrine/annotations": "^1.11",
+                "ext-pdo": "*",
+                "pagerfanta/pagerfanta": "^1.0.4",
+                "php": "^7.3 || ^8.0",
+                "psr/log": "^1.1",
+                "ray/aop": "^2.10.3",
+                "ray/di": "^2.11.3",
+                "rize/uri-template": "^0.3.0"
+            },
+            "require-dev": {
+                "bamarni/composer-bin-plugin": "^1.4",
+                "phpunit/phpunit": "^9.5"
+            },
+            "type": "library",
+            "autoload": {
+                "psr-4": {
+                    "Ray\\AuraSqlModule\\": [
+                        "src/",
+                        "src-deprecated"
+                    ]
+                },
+                "files": [
+                    "src-files/uri_template.php"
+                ]
+            },
+            "notification-url": "https://packagist.org/downloads/",
+            "license": [
+                "MIT"
+            ],
+            "description": "aura/sql module for Ray.Di",
+            "keywords": [
+                "Aura Sql",
+                "Ray module",
+                "pdo"
+            ],
+            "support": {
+                "issues": "https://github.com/ray-di/Ray.AuraSqlModule/issues",
+                "source": "https://github.com/ray-di/Ray.AuraSqlModule/tree/1.10.0"
+            },
+            "time": "2021-01-28T01:09:20+00:00"
+        },
+        {
+            "name": "ray/di",
+            "version": "2.12.0",
+            "source": {
+                "type": "git",
+                "url": "https://github.com/ray-di/Ray.Di.git",
+                "reference": "d8f131da975ad7f7a4d685b975eb6a6a4d23ad1d"
+            },
+            "dist": {
+                "type": "zip",
+                "url": "https://api.github.com/repos/ray-di/Ray.Di/zipball/d8f131da975ad7f7a4d685b975eb6a6a4d23ad1d",
+                "reference": "d8f131da975ad7f7a4d685b975eb6a6a4d23ad1d",
+                "shasum": ""
+            },
+            "require": {
+                "doctrine/annotations": "^1.11",
+                "doctrine/cache": "^1.10",
+                "koriym/attributes": "^1.0",
+                "koriym/null-object": "^0.1",
+                "koriym/printo": "^1.0",
+                "nikic/php-parser": "^4.5",
+                "php": "^7.2 || ^8.0",
+                "ray/aop": "^2.10"
+            },
+            "require-dev": {
+                "bamarni/composer-bin-plugin": "^1.4",
+                "phpunit/phpunit": "^9.5"
+            },
+            "type": "library",
+            "autoload": {
+                "psr-4": {
+                    "Ray\\Di\\": [
+                        "src/di",
+                        "src-deprecated/di"
+                    ],
+                    "Ray\\Compiler\\": [
+                        "src/compiler"
+                    ]
+                }
+            },
+            "notification-url": "https://packagist.org/downloads/",
+            "license": [
+                "MIT"
+            ],
+            "authors": [
+                {
+                    "name": "Akihito Koriyama",
+                    "email": "akihito.koriyama@gmail.com"
+                }
+            ],
+            "description": "Guice style annotation-driven dependency injection framework",
+            "keywords": [
+                "aop",
+                "di"
+            ],
+            "support": {
+                "issues": "https://github.com/ray-di/Ray.Di/issues",
+                "source": "https://github.com/ray-di/Ray.Di/tree/2.12.0"
+            },
+            "time": "2021-02-20T07:24:30+00:00"
+        },
+        {
+            "name": "rize/uri-template",
+            "version": "0.3.3",
+            "source": {
+                "type": "git",
+                "url": "https://github.com/rize/UriTemplate.git",
+                "reference": "6e0b97e00e0f36c652dd3c37b194ef07de669b82"
+            },
+            "dist": {
+                "type": "zip",
+                "url": "https://api.github.com/repos/rize/UriTemplate/zipball/6e0b97e00e0f36c652dd3c37b194ef07de669b82",
+                "reference": "6e0b97e00e0f36c652dd3c37b194ef07de669b82",
+                "shasum": ""
+            },
+            "require": {
+                "php": ">=5.3.0"
+            },
+            "require-dev": {
+                "phpunit/phpunit": "~4.8.36"
+            },
+            "type": "library",
+            "autoload": {
+                "psr-4": {
+                    "Rize\\": "src/Rize"
+                }
+            },
+            "notification-url": "https://packagist.org/downloads/",
+            "license": [
+                "MIT"
+            ],
+            "authors": [
+                {
+                    "name": "Marut K",
+                    "homepage": "http://twitter.com/rezigned"
+                }
+            ],
+            "description": "PHP URI Template (RFC 6570) supports both expansion & extraction",
+            "keywords": [
+                "RFC 6570",
+                "template",
+                "uri"
+            ],
+            "support": {
+                "issues": "https://github.com/rize/UriTemplate/issues",
+                "source": "https://github.com/rize/UriTemplate/tree/0.3.3"
+            },
+            "time": "2021-02-22T15:03:38+00:00"
+        }
+    ],
+    "packages-dev": [
+        {
+            "name": "bamarni/composer-bin-plugin",
+            "version": "1.4.1",
+            "source": {
+                "type": "git",
+                "url": "https://github.com/bamarni/composer-bin-plugin.git",
+                "reference": "9329fb0fbe29e0e1b2db8f4639a193e4f5406225"
+            },
+            "dist": {
+                "type": "zip",
+                "url": "https://api.github.com/repos/bamarni/composer-bin-plugin/zipball/9329fb0fbe29e0e1b2db8f4639a193e4f5406225",
+                "reference": "9329fb0fbe29e0e1b2db8f4639a193e4f5406225",
+                "shasum": ""
+            },
+            "require": {
+                "composer-plugin-api": "^1.0 || ^2.0",
+                "php": "^5.5.9 || ^7.0 || ^8.0"
+            },
+            "require-dev": {
+                "composer/composer": "^1.0 || ^2.0",
+                "symfony/console": "^2.5 || ^3.0 || ^4.0"
+            },
+            "type": "composer-plugin",
+            "extra": {
+                "class": "Bamarni\\Composer\\Bin\\Plugin"
+            },
+            "autoload": {
+                "psr-4": {
+                    "Bamarni\\Composer\\Bin\\": "src"
+                }
+            },
+            "notification-url": "https://packagist.org/downloads/",
+            "license": [
+                "MIT"
+            ],
+            "description": "No conflicts for your bin dependencies",
+            "keywords": [
+                "composer",
+                "conflict",
+                "dependency",
+                "executable",
+                "isolation",
+                "tool"
+            ],
+            "support": {
+                "issues": "https://github.com/bamarni/composer-bin-plugin/issues",
+                "source": "https://github.com/bamarni/composer-bin-plugin/tree/master"
+            },
+            "time": "2020-05-03T08:27:20+00:00"
         },
         {
             "name": "doctrine/instantiator",
@@ -664,107 +1570,6 @@
             "time": "2020-11-10T18:47:58+00:00"
         },
         {
-            "name": "felixfbecker/advanced-json-rpc",
-            "version": "v3.2.1",
-            "source": {
-                "type": "git",
-                "url": "https://github.com/felixfbecker/php-advanced-json-rpc.git",
-                "reference": "b5f37dbff9a8ad360ca341f3240dc1c168b45447"
-            },
-            "dist": {
-                "type": "zip",
-                "url": "https://api.github.com/repos/felixfbecker/php-advanced-json-rpc/zipball/b5f37dbff9a8ad360ca341f3240dc1c168b45447",
-                "reference": "b5f37dbff9a8ad360ca341f3240dc1c168b45447",
-                "shasum": ""
-            },
-            "require": {
-                "netresearch/jsonmapper": "^1.0 || ^2.0 || ^3.0 || ^4.0",
-                "php": "^7.1 || ^8.0",
-                "phpdocumentor/reflection-docblock": "^4.3.4 || ^5.0.0"
-            },
-            "require-dev": {
-                "phpunit/phpunit": "^7.0 || ^8.0"
-            },
-            "type": "library",
-            "autoload": {
-                "psr-4": {
-                    "AdvancedJsonRpc\\": "lib/"
-                }
-            },
-            "notification-url": "https://packagist.org/downloads/",
-            "license": [
-                "ISC"
-            ],
-            "authors": [
-                {
-                    "name": "Felix Becker",
-                    "email": "felix.b@outlook.com"
-                }
-            ],
-            "description": "A more advanced JSONRPC implementation",
-            "support": {
-                "issues": "https://github.com/felixfbecker/php-advanced-json-rpc/issues",
-                "source": "https://github.com/felixfbecker/php-advanced-json-rpc/tree/v3.2.1"
-            },
-            "time": "2021-06-11T22:34:44+00:00"
-        },
-        {
-            "name": "felixfbecker/language-server-protocol",
-            "version": "1.5.1",
-            "source": {
-                "type": "git",
-                "url": "https://github.com/felixfbecker/php-language-server-protocol.git",
-                "reference": "9d846d1f5cf101deee7a61c8ba7caa0a975cd730"
-            },
-            "dist": {
-                "type": "zip",
-                "url": "https://api.github.com/repos/felixfbecker/php-language-server-protocol/zipball/9d846d1f5cf101deee7a61c8ba7caa0a975cd730",
-                "reference": "9d846d1f5cf101deee7a61c8ba7caa0a975cd730",
-                "shasum": ""
-            },
-            "require": {
-                "php": ">=7.1"
-            },
-            "require-dev": {
-                "phpstan/phpstan": "*",
-                "squizlabs/php_codesniffer": "^3.1",
-                "vimeo/psalm": "^4.0"
-            },
-            "type": "library",
-            "extra": {
-                "branch-alias": {
-                    "dev-master": "1.x-dev"
-                }
-            },
-            "autoload": {
-                "psr-4": {
-                    "LanguageServerProtocol\\": "src/"
-                }
-            },
-            "notification-url": "https://packagist.org/downloads/",
-            "license": [
-                "ISC"
-            ],
-            "authors": [
-                {
-                    "name": "Felix Becker",
-                    "email": "felix.b@outlook.com"
-                }
-            ],
-            "description": "PHP classes for the Language Server Protocol",
-            "keywords": [
-                "language",
-                "microsoft",
-                "php",
-                "server"
-            ],
-            "support": {
-                "issues": "https://github.com/felixfbecker/php-language-server-protocol/issues",
-                "source": "https://github.com/felixfbecker/php-language-server-protocol/tree/1.5.1"
-            },
-            "time": "2021-02-22T14:02:09+00:00"
-        },
-        {
             "name": "myclabs/deep-copy",
             "version": "1.10.2",
             "source": {
@@ -823,263 +1628,6 @@
             "time": "2020-11-13T09:40:50+00:00"
         },
         {
-            "name": "netresearch/jsonmapper",
-            "version": "v4.0.0",
-            "source": {
-                "type": "git",
-                "url": "https://github.com/cweiske/jsonmapper.git",
-                "reference": "8bbc021a8edb2e4a7ea2f8ad4fa9ec9dce2fcb8d"
-            },
-            "dist": {
-                "type": "zip",
-                "url": "https://api.github.com/repos/cweiske/jsonmapper/zipball/8bbc021a8edb2e4a7ea2f8ad4fa9ec9dce2fcb8d",
-                "reference": "8bbc021a8edb2e4a7ea2f8ad4fa9ec9dce2fcb8d",
-                "shasum": ""
-            },
-            "require": {
-                "ext-json": "*",
-                "ext-pcre": "*",
-                "ext-reflection": "*",
-                "ext-spl": "*",
-                "php": ">=7.1"
-            },
-            "require-dev": {
-                "phpunit/phpunit": "~7.5 || ~8.0 || ~9.0",
-                "squizlabs/php_codesniffer": "~3.5"
-            },
-            "type": "library",
-            "autoload": {
-                "psr-0": {
-                    "JsonMapper": "src/"
-                }
-            },
-            "notification-url": "https://packagist.org/downloads/",
-            "license": [
-                "OSL-3.0"
-            ],
-            "authors": [
-                {
-                    "name": "Christian Weiske",
-                    "email": "cweiske@cweiske.de",
-                    "homepage": "http://github.com/cweiske/jsonmapper/",
-                    "role": "Developer"
-                }
-            ],
-            "description": "Map nested JSON structures onto PHP classes",
-            "support": {
-                "email": "cweiske@cweiske.de",
-                "issues": "https://github.com/cweiske/jsonmapper/issues",
-                "source": "https://github.com/cweiske/jsonmapper/tree/v4.0.0"
-            },
-            "time": "2020-12-01T19:48:11+00:00"
-        },
-        {
-            "name": "nikic/php-parser",
-<<<<<<< HEAD
-            "version": "v4.12.0",
-            "source": {
-                "type": "git",
-                "url": "https://github.com/nikic/PHP-Parser.git",
-                "reference": "6608f01670c3cc5079e18c1dab1104e002579143"
-            },
-            "dist": {
-                "type": "zip",
-                "url": "https://api.github.com/repos/nikic/PHP-Parser/zipball/6608f01670c3cc5079e18c1dab1104e002579143",
-                "reference": "6608f01670c3cc5079e18c1dab1104e002579143",
-=======
-            "version": "v4.11.0",
-            "source": {
-                "type": "git",
-                "url": "https://github.com/nikic/PHP-Parser.git",
-                "reference": "fe14cf3672a149364fb66dfe11bf6549af899f94"
-            },
-            "dist": {
-                "type": "zip",
-                "url": "https://api.github.com/repos/nikic/PHP-Parser/zipball/fe14cf3672a149364fb66dfe11bf6549af899f94",
-                "reference": "fe14cf3672a149364fb66dfe11bf6549af899f94",
->>>>>>> 141570ac
-                "shasum": ""
-            },
-            "require": {
-                "ext-tokenizer": "*",
-                "php": ">=7.0"
-            },
-            "require-dev": {
-                "ircmaxell/php-yacc": "^0.0.7",
-                "phpunit/phpunit": "^6.5 || ^7.0 || ^8.0 || ^9.0"
-            },
-            "bin": [
-                "bin/php-parse"
-            ],
-            "type": "library",
-            "extra": {
-                "branch-alias": {
-                    "dev-master": "4.9-dev"
-                }
-            },
-            "autoload": {
-                "psr-4": {
-                    "PhpParser\\": "lib/PhpParser"
-                }
-            },
-            "notification-url": "https://packagist.org/downloads/",
-            "license": [
-                "BSD-3-Clause"
-            ],
-            "authors": [
-                {
-                    "name": "Nikita Popov"
-                }
-            ],
-            "description": "A PHP parser written in PHP",
-            "keywords": [
-                "parser",
-                "php"
-            ],
-            "support": {
-                "issues": "https://github.com/nikic/PHP-Parser/issues",
-<<<<<<< HEAD
-                "source": "https://github.com/nikic/PHP-Parser/tree/v4.12.0"
-            },
-            "time": "2021-07-21T10:44:31+00:00"
-=======
-                "source": "https://github.com/nikic/PHP-Parser/tree/v4.11.0"
-            },
-            "time": "2021-07-03T13:36:55+00:00"
->>>>>>> 141570ac
-        },
-        {
-            "name": "openlss/lib-array2xml",
-            "version": "1.0.0",
-            "source": {
-                "type": "git",
-                "url": "https://github.com/nullivex/lib-array2xml.git",
-                "reference": "a91f18a8dfc69ffabe5f9b068bc39bb202c81d90"
-            },
-            "dist": {
-                "type": "zip",
-                "url": "https://api.github.com/repos/nullivex/lib-array2xml/zipball/a91f18a8dfc69ffabe5f9b068bc39bb202c81d90",
-                "reference": "a91f18a8dfc69ffabe5f9b068bc39bb202c81d90",
-                "shasum": ""
-            },
-            "require": {
-                "php": ">=5.3.2"
-            },
-            "type": "library",
-            "autoload": {
-                "psr-0": {
-                    "LSS": ""
-                }
-            },
-            "notification-url": "https://packagist.org/downloads/",
-            "license": [
-                "Apache-2.0"
-            ],
-            "authors": [
-                {
-                    "name": "Bryan Tong",
-                    "email": "bryan@nullivex.com",
-                    "homepage": "https://www.nullivex.com"
-                },
-                {
-                    "name": "Tony Butler",
-                    "email": "spudz76@gmail.com",
-                    "homepage": "https://www.nullivex.com"
-                }
-            ],
-            "description": "Array2XML conversion library credit to lalit.org",
-            "homepage": "https://www.nullivex.com",
-            "keywords": [
-                "array",
-                "array conversion",
-                "xml",
-                "xml conversion"
-            ],
-            "support": {
-                "issues": "https://github.com/nullivex/lib-array2xml/issues",
-                "source": "https://github.com/nullivex/lib-array2xml/tree/master"
-            },
-            "time": "2019-03-29T20:06:56+00:00"
-        },
-        {
-            "name": "pdepend/pdepend",
-<<<<<<< HEAD
-            "version": "2.10.0",
-            "source": {
-                "type": "git",
-                "url": "https://github.com/pdepend/pdepend.git",
-                "reference": "1fd30f4352b630ad53fec3fd5e8b8ba760f85596"
-            },
-            "dist": {
-                "type": "zip",
-                "url": "https://api.github.com/repos/pdepend/pdepend/zipball/1fd30f4352b630ad53fec3fd5e8b8ba760f85596",
-                "reference": "1fd30f4352b630ad53fec3fd5e8b8ba760f85596",
-=======
-            "version": "2.9.1",
-            "source": {
-                "type": "git",
-                "url": "https://github.com/pdepend/pdepend.git",
-                "reference": "1632f0cee84512ffd6dde71e58536b3b06528c41"
-            },
-            "dist": {
-                "type": "zip",
-                "url": "https://api.github.com/repos/pdepend/pdepend/zipball/1632f0cee84512ffd6dde71e58536b3b06528c41",
-                "reference": "1632f0cee84512ffd6dde71e58536b3b06528c41",
->>>>>>> 141570ac
-                "shasum": ""
-            },
-            "require": {
-                "php": ">=5.3.7",
-                "symfony/config": "^2.3.0|^3|^4|^5",
-                "symfony/dependency-injection": "^2.3.0|^3|^4|^5",
-                "symfony/filesystem": "^2.3.0|^3|^4|^5"
-            },
-            "require-dev": {
-                "easy-doc/easy-doc": "0.0.0|^1.2.3",
-                "gregwar/rst": "^1.0",
-                "phpunit/phpunit": "^4.8.36|^5.7.27",
-                "squizlabs/php_codesniffer": "^2.0.0"
-            },
-            "bin": [
-                "src/bin/pdepend"
-            ],
-            "type": "library",
-            "extra": {
-                "branch-alias": {
-                    "dev-master": "2.x-dev"
-                }
-            },
-            "autoload": {
-                "psr-4": {
-                    "PDepend\\": "src/main/php/PDepend"
-                }
-            },
-            "notification-url": "https://packagist.org/downloads/",
-            "license": [
-                "BSD-3-Clause"
-            ],
-            "description": "Official version of pdepend to be handled with Composer",
-            "support": {
-                "issues": "https://github.com/pdepend/pdepend/issues",
-<<<<<<< HEAD
-                "source": "https://github.com/pdepend/pdepend/tree/2.10.0"
-=======
-                "source": "https://github.com/pdepend/pdepend/tree/2.9.1"
->>>>>>> 141570ac
-            },
-            "funding": [
-                {
-                    "url": "https://tidelift.com/funding/github/packagist/pdepend/pdepend",
-                    "type": "tidelift"
-                }
-            ],
-<<<<<<< HEAD
-            "time": "2021-07-20T09:56:09+00:00"
-=======
-            "time": "2021-04-15T21:36:28+00:00"
->>>>>>> 141570ac
-        },
-        {
             "name": "phar-io/manifest",
             "version": "2.0.3",
             "source": {
@@ -1349,183 +1897,7 @@
             "time": "2020-09-17T18:55:26+00:00"
         },
         {
-            "name": "phpmd/phpmd",
-<<<<<<< HEAD
-            "version": "2.10.2",
-            "source": {
-                "type": "git",
-                "url": "https://github.com/phpmd/phpmd.git",
-                "reference": "1bc74db7cf834662d83abebae265be11bb2eec3a"
-            },
-            "dist": {
-                "type": "zip",
-                "url": "https://api.github.com/repos/phpmd/phpmd/zipball/1bc74db7cf834662d83abebae265be11bb2eec3a",
-                "reference": "1bc74db7cf834662d83abebae265be11bb2eec3a",
-=======
-            "version": "2.10.1",
-            "source": {
-                "type": "git",
-                "url": "https://github.com/phpmd/phpmd.git",
-                "reference": "bd5ef43d1dcaf7272605027c959c1c5ff3761f7a"
-            },
-            "dist": {
-                "type": "zip",
-                "url": "https://api.github.com/repos/phpmd/phpmd/zipball/bd5ef43d1dcaf7272605027c959c1c5ff3761f7a",
-                "reference": "bd5ef43d1dcaf7272605027c959c1c5ff3761f7a",
->>>>>>> 141570ac
-                "shasum": ""
-            },
-            "require": {
-                "composer/xdebug-handler": "^1.0 || ^2.0",
-                "ext-xml": "*",
-<<<<<<< HEAD
-                "pdepend/pdepend": "^2.10.0",
-=======
-                "pdepend/pdepend": "^2.9.1",
->>>>>>> 141570ac
-                "php": ">=5.3.9"
-            },
-            "require-dev": {
-                "easy-doc/easy-doc": "0.0.0 || ^1.3.2",
-                "ext-json": "*",
-                "ext-simplexml": "*",
-                "gregwar/rst": "^1.0",
-                "mikey179/vfsstream": "^1.6.8",
-                "phpunit/phpunit": "^4.8.36 || ^5.7.27",
-                "squizlabs/php_codesniffer": "^2.0"
-            },
-            "bin": [
-                "src/bin/phpmd"
-            ],
-            "type": "library",
-            "autoload": {
-                "psr-0": {
-                    "PHPMD\\": "src/main/php"
-                }
-            },
-            "notification-url": "https://packagist.org/downloads/",
-            "license": [
-                "BSD-3-Clause"
-            ],
-            "authors": [
-                {
-                    "name": "Manuel Pichler",
-                    "email": "github@manuel-pichler.de",
-                    "homepage": "https://github.com/manuelpichler",
-                    "role": "Project Founder"
-                },
-                {
-                    "name": "Marc Würth",
-                    "email": "ravage@bluewin.ch",
-                    "homepage": "https://github.com/ravage84",
-                    "role": "Project Maintainer"
-                },
-                {
-                    "name": "Other contributors",
-                    "homepage": "https://github.com/phpmd/phpmd/graphs/contributors",
-                    "role": "Contributors"
-                }
-            ],
-            "description": "PHPMD is a spin-off project of PHP Depend and aims to be a PHP equivalent of the well known Java tool PMD.",
-            "homepage": "https://phpmd.org/",
-            "keywords": [
-                "mess detection",
-                "mess detector",
-                "pdepend",
-                "phpmd",
-                "pmd"
-            ],
-            "support": {
-                "irc": "irc://irc.freenode.org/phpmd",
-                "issues": "https://github.com/phpmd/phpmd/issues",
-<<<<<<< HEAD
-                "source": "https://github.com/phpmd/phpmd/tree/2.10.2"
-=======
-                "source": "https://github.com/phpmd/phpmd/tree/2.10.1"
->>>>>>> 141570ac
-            },
-            "funding": [
-                {
-                    "url": "https://tidelift.com/funding/github/packagist/phpmd/phpmd",
-                    "type": "tidelift"
-                }
-            ],
-<<<<<<< HEAD
-            "time": "2021-07-22T09:56:23+00:00"
-=======
-            "time": "2021-05-11T17:16:16+00:00"
->>>>>>> 141570ac
-        },
-        {
-            "name": "phpmetrics/phpmetrics",
-            "version": "v2.7.4",
-            "source": {
-                "type": "git",
-                "url": "https://github.com/phpmetrics/PhpMetrics.git",
-                "reference": "e6a7aee0e0948e363eb78ce9d58573cd5af2cdec"
-            },
-            "dist": {
-                "type": "zip",
-                "url": "https://api.github.com/repos/phpmetrics/PhpMetrics/zipball/e6a7aee0e0948e363eb78ce9d58573cd5af2cdec",
-                "reference": "e6a7aee0e0948e363eb78ce9d58573cd5af2cdec",
-                "shasum": ""
-            },
-            "require": {
-                "ext-dom": "*",
-                "ext-tokenizer": "*",
-                "nikic/php-parser": "^3|^4",
-                "php": ">=5.5"
-            },
-            "replace": {
-                "halleck45/php-metrics": "*",
-                "halleck45/phpmetrics": "*"
-            },
-            "require-dev": {
-                "phpunit/phpunit": "^4.8.36 || ^5.7.27 || ^6.5.14",
-                "sebastian/comparator": ">=1.2.3",
-                "squizlabs/php_codesniffer": "^3.5"
-            },
-            "bin": [
-                "bin/phpmetrics"
-            ],
-            "type": "library",
-            "autoload": {
-                "psr-0": {
-                    "Hal\\": "./src/"
-                },
-                "files": [
-                    "./src/functions.php"
-                ]
-            },
-            "notification-url": "https://packagist.org/downloads/",
-            "license": [
-                "MIT"
-            ],
-            "authors": [
-                {
-                    "name": "Jean-François Lépine",
-                    "email": "lepinejeanfrancois@yahoo.fr",
-                    "homepage": "http://www.lepine.pro",
-                    "role": "Copyright Holder"
-                }
-            ],
-            "description": "Static analyzer tool for PHP : Coupling, Cyclomatic complexity, Maintainability Index, Halstead's metrics... and more !",
-            "homepage": "http://www.phpmetrics.org",
-            "keywords": [
-                "analysis",
-                "qa",
-                "quality",
-                "testing"
-            ],
-            "support": {
-                "issues": "https://github.com/PhpMetrics/PhpMetrics/issues",
-                "source": "https://github.com/phpmetrics/PhpMetrics/tree/master"
-            },
-            "time": "2020-06-30T20:33:55+00:00"
-        },
-        {
             "name": "phpspec/prophecy",
-<<<<<<< HEAD
             "version": "1.14.0",
             "source": {
                 "type": "git",
@@ -1536,18 +1908,6 @@
                 "type": "zip",
                 "url": "https://api.github.com/repos/phpspec/prophecy/zipball/d86dfc2e2a3cd366cee475e52c6bb3bbc371aa0e",
                 "reference": "d86dfc2e2a3cd366cee475e52c6bb3bbc371aa0e",
-=======
-            "version": "1.13.0",
-            "source": {
-                "type": "git",
-                "url": "https://github.com/phpspec/prophecy.git",
-                "reference": "be1996ed8adc35c3fd795488a653f4b518be70ea"
-            },
-            "dist": {
-                "type": "zip",
-                "url": "https://api.github.com/repos/phpspec/prophecy/zipball/be1996ed8adc35c3fd795488a653f4b518be70ea",
-                "reference": "be1996ed8adc35c3fd795488a653f4b518be70ea",
->>>>>>> 141570ac
                 "shasum": ""
             },
             "require": {
@@ -1599,153 +1959,9 @@
             ],
             "support": {
                 "issues": "https://github.com/phpspec/prophecy/issues",
-<<<<<<< HEAD
                 "source": "https://github.com/phpspec/prophecy/tree/1.14.0"
             },
             "time": "2021-09-10T09:02:12+00:00"
-=======
-                "source": "https://github.com/phpspec/prophecy/tree/1.13.0"
-            },
-            "time": "2021-03-17T13:42:18+00:00"
->>>>>>> 141570ac
-        },
-        {
-            "name": "phpstan/phpdoc-parser",
-            "version": "0.4.9",
-            "source": {
-                "type": "git",
-                "url": "https://github.com/phpstan/phpdoc-parser.git",
-                "reference": "98a088b17966bdf6ee25c8a4b634df313d8aa531"
-            },
-            "dist": {
-                "type": "zip",
-                "url": "https://api.github.com/repos/phpstan/phpdoc-parser/zipball/98a088b17966bdf6ee25c8a4b634df313d8aa531",
-                "reference": "98a088b17966bdf6ee25c8a4b634df313d8aa531",
-                "shasum": ""
-            },
-            "require": {
-                "php": "^7.1 || ^8.0"
-            },
-            "require-dev": {
-                "consistence/coding-standard": "^3.5",
-                "ergebnis/composer-normalize": "^2.0.2",
-                "jakub-onderka/php-parallel-lint": "^0.9.2",
-                "phing/phing": "^2.16.0",
-                "phpstan/extension-installer": "^1.0",
-                "phpstan/phpstan": "^0.12.26",
-                "phpstan/phpstan-strict-rules": "^0.12",
-                "phpunit/phpunit": "^6.3",
-                "slevomat/coding-standard": "^4.7.2",
-                "symfony/process": "^4.0"
-            },
-            "type": "library",
-            "extra": {
-                "branch-alias": {
-                    "dev-master": "0.4-dev"
-                }
-            },
-            "autoload": {
-                "psr-4": {
-                    "PHPStan\\PhpDocParser\\": [
-                        "src/"
-                    ]
-                }
-            },
-            "notification-url": "https://packagist.org/downloads/",
-            "license": [
-                "MIT"
-            ],
-            "description": "PHPDoc parser with support for nullable, intersection and generic types",
-            "support": {
-                "issues": "https://github.com/phpstan/phpdoc-parser/issues",
-                "source": "https://github.com/phpstan/phpdoc-parser/tree/master"
-            },
-            "time": "2020-08-03T20:32:43+00:00"
-        },
-        {
-            "name": "phpstan/phpstan",
-<<<<<<< HEAD
-            "version": "0.12.99",
-            "source": {
-                "type": "git",
-                "url": "https://github.com/phpstan/phpstan.git",
-                "reference": "b4d40f1d759942f523be267a1bab6884f46ca3f7"
-            },
-            "dist": {
-                "type": "zip",
-                "url": "https://api.github.com/repos/phpstan/phpstan/zipball/b4d40f1d759942f523be267a1bab6884f46ca3f7",
-                "reference": "b4d40f1d759942f523be267a1bab6884f46ca3f7",
-=======
-            "version": "0.12.92",
-            "source": {
-                "type": "git",
-                "url": "https://github.com/phpstan/phpstan.git",
-                "reference": "64d4c5dc8ea96972bc18432d137a330239a5d2b2"
-            },
-            "dist": {
-                "type": "zip",
-                "url": "https://api.github.com/repos/phpstan/phpstan/zipball/64d4c5dc8ea96972bc18432d137a330239a5d2b2",
-                "reference": "64d4c5dc8ea96972bc18432d137a330239a5d2b2",
->>>>>>> 141570ac
-                "shasum": ""
-            },
-            "require": {
-                "php": "^7.1|^8.0"
-            },
-            "conflict": {
-                "phpstan/phpstan-shim": "*"
-            },
-            "bin": [
-                "phpstan",
-                "phpstan.phar"
-            ],
-            "type": "library",
-            "extra": {
-                "branch-alias": {
-                    "dev-master": "0.12-dev"
-                }
-            },
-            "autoload": {
-                "files": [
-                    "bootstrap.php"
-                ]
-            },
-            "notification-url": "https://packagist.org/downloads/",
-            "license": [
-                "MIT"
-            ],
-            "description": "PHPStan - PHP Static Analysis Tool",
-            "support": {
-                "issues": "https://github.com/phpstan/phpstan/issues",
-<<<<<<< HEAD
-                "source": "https://github.com/phpstan/phpstan/tree/0.12.99"
-=======
-                "source": "https://github.com/phpstan/phpstan/tree/0.12.92"
->>>>>>> 141570ac
-            },
-            "funding": [
-                {
-                    "url": "https://github.com/ondrejmirtes",
-                    "type": "github"
-                },
-                {
-                    "url": "https://github.com/phpstan",
-                    "type": "github"
-                },
-                {
-                    "url": "https://www.patreon.com/phpstan",
-                    "type": "patreon"
-                },
-                {
-                    "url": "https://tidelift.com/funding/github/packagist/phpstan/phpstan",
-                    "type": "tidelift"
-                }
-            ],
-<<<<<<< HEAD
-            "time": "2021-09-12T20:09:55+00:00"
-=======
-            "time": "2021-07-10T13:53:49+00:00"
->>>>>>> 141570ac
         },
         {
             "name": "phpunit/php-code-coverage",
@@ -2067,7 +2283,6 @@
         },
         {
             "name": "phpunit/phpunit",
-<<<<<<< HEAD
             "version": "9.5.9",
             "source": {
                 "type": "git",
@@ -2078,18 +2293,6 @@
                 "type": "zip",
                 "url": "https://api.github.com/repos/sebastianbergmann/phpunit/zipball/ea8c2dfb1065eb35a79b3681eee6e6fb0a6f273b",
                 "reference": "ea8c2dfb1065eb35a79b3681eee6e6fb0a6f273b",
-=======
-            "version": "9.5.6",
-            "source": {
-                "type": "git",
-                "url": "https://github.com/sebastianbergmann/phpunit.git",
-                "reference": "fb9b8333f14e3dce976a60ef6a7e05c7c7ed8bfb"
-            },
-            "dist": {
-                "type": "zip",
-                "url": "https://api.github.com/repos/sebastianbergmann/phpunit/zipball/fb9b8333f14e3dce976a60ef6a7e05c7c7ed8bfb",
-                "reference": "fb9b8333f14e3dce976a60ef6a7e05c7c7ed8bfb",
->>>>>>> 141570ac
                 "shasum": ""
             },
             "require": {
@@ -2167,11 +2370,7 @@
             ],
             "support": {
                 "issues": "https://github.com/sebastianbergmann/phpunit/issues",
-<<<<<<< HEAD
                 "source": "https://github.com/sebastianbergmann/phpunit/tree/9.5.9"
-=======
-                "source": "https://github.com/sebastianbergmann/phpunit/tree/9.5.6"
->>>>>>> 141570ac
             },
             "funding": [
                 {
@@ -2183,165 +2382,7 @@
                     "type": "github"
                 }
             ],
-<<<<<<< HEAD
             "time": "2021-08-31T06:47:40+00:00"
-=======
-            "time": "2021-06-23T05:14:38+00:00"
->>>>>>> 141570ac
-        },
-        {
-            "name": "psalm/plugin-phpunit",
-            "version": "0.13.0",
-            "source": {
-                "type": "git",
-                "url": "https://github.com/psalm/psalm-plugin-phpunit.git",
-                "reference": "e006914489f3e445f5cb786ea6f3df89ea30129b"
-            },
-            "dist": {
-                "type": "zip",
-                "url": "https://api.github.com/repos/psalm/psalm-plugin-phpunit/zipball/e006914489f3e445f5cb786ea6f3df89ea30129b",
-                "reference": "e006914489f3e445f5cb786ea6f3df89ea30129b",
-                "shasum": ""
-            },
-            "require": {
-                "composer/package-versions-deprecated": "^1.10",
-                "composer/semver": "^1.4 || ^2.0 || ^3.0",
-                "ext-simplexml": "*",
-                "php": "^7.3 || ^8.0",
-                "phpunit/phpunit": "^7.5 || ^8.0 || ^9.0",
-                "vimeo/psalm": "dev-master || dev-4.x || ^4.0"
-            },
-            "require-dev": {
-                "codeception/codeception": "^4.0.3",
-                "squizlabs/php_codesniffer": "^3.3.1",
-                "weirdan/codeception-psalm-module": "^0.7.1",
-                "weirdan/prophecy-shim": "^1.0 || ^2.0"
-            },
-            "type": "psalm-plugin",
-            "extra": {
-                "psalm": {
-                    "pluginClass": "Psalm\\PhpUnitPlugin\\Plugin"
-                }
-            },
-            "autoload": {
-                "psr-4": {
-                    "Psalm\\PhpUnitPlugin\\": "src"
-                }
-            },
-            "notification-url": "https://packagist.org/downloads/",
-            "license": [
-                "MIT"
-            ],
-            "authors": [
-                {
-                    "name": "Matt Brown",
-                    "email": "github@muglug.com"
-                }
-            ],
-            "description": "Psalm plugin for PHPUnit",
-            "support": {
-                "issues": "https://github.com/psalm/psalm-plugin-phpunit/issues",
-                "source": "https://github.com/psalm/psalm-plugin-phpunit/tree/0.13.0"
-            },
-            "time": "2020-10-19T12:43:17+00:00"
-        },
-        {
-            "name": "psr/container",
-            "version": "1.1.1",
-            "source": {
-                "type": "git",
-                "url": "https://github.com/php-fig/container.git",
-                "reference": "8622567409010282b7aeebe4bb841fe98b58dcaf"
-            },
-            "dist": {
-                "type": "zip",
-                "url": "https://api.github.com/repos/php-fig/container/zipball/8622567409010282b7aeebe4bb841fe98b58dcaf",
-                "reference": "8622567409010282b7aeebe4bb841fe98b58dcaf",
-                "shasum": ""
-            },
-            "require": {
-                "php": ">=7.2.0"
-            },
-            "type": "library",
-            "autoload": {
-                "psr-4": {
-                    "Psr\\Container\\": "src/"
-                }
-            },
-            "notification-url": "https://packagist.org/downloads/",
-            "license": [
-                "MIT"
-            ],
-            "authors": [
-                {
-                    "name": "PHP-FIG",
-                    "homepage": "https://www.php-fig.org/"
-                }
-            ],
-            "description": "Common Container Interface (PHP FIG PSR-11)",
-            "homepage": "https://github.com/php-fig/container",
-            "keywords": [
-                "PSR-11",
-                "container",
-                "container-interface",
-                "container-interop",
-                "psr"
-            ],
-            "support": {
-                "issues": "https://github.com/php-fig/container/issues",
-                "source": "https://github.com/php-fig/container/tree/1.1.1"
-            },
-            "time": "2021-03-05T17:36:06+00:00"
-        },
-        {
-            "name": "psr/log",
-            "version": "1.1.4",
-            "source": {
-                "type": "git",
-                "url": "https://github.com/php-fig/log.git",
-                "reference": "d49695b909c3b7628b6289db5479a1c204601f11"
-            },
-            "dist": {
-                "type": "zip",
-                "url": "https://api.github.com/repos/php-fig/log/zipball/d49695b909c3b7628b6289db5479a1c204601f11",
-                "reference": "d49695b909c3b7628b6289db5479a1c204601f11",
-                "shasum": ""
-            },
-            "require": {
-                "php": ">=5.3.0"
-            },
-            "type": "library",
-            "extra": {
-                "branch-alias": {
-                    "dev-master": "1.1.x-dev"
-                }
-            },
-            "autoload": {
-                "psr-4": {
-                    "Psr\\Log\\": "Psr/Log/"
-                }
-            },
-            "notification-url": "https://packagist.org/downloads/",
-            "license": [
-                "MIT"
-            ],
-            "authors": [
-                {
-                    "name": "PHP-FIG",
-                    "homepage": "https://www.php-fig.org/"
-                }
-            ],
-            "description": "Common interface for logging libraries",
-            "homepage": "https://github.com/php-fig/log",
-            "keywords": [
-                "log",
-                "psr",
-                "psr-3"
-            ],
-            "support": {
-                "source": "https://github.com/php-fig/log/tree/1.1.4"
-            },
-            "time": "2021-05-03T11:20:27+00:00"
         },
         {
             "name": "sebastian/cli-parser",
@@ -3309,607 +3350,6 @@
             "time": "2020-09-28T06:39:44+00:00"
         },
         {
-            "name": "slevomat/coding-standard",
-            "version": "6.4.1",
-            "source": {
-                "type": "git",
-                "url": "https://github.com/slevomat/coding-standard.git",
-                "reference": "696dcca217d0c9da2c40d02731526c1e25b65346"
-            },
-            "dist": {
-                "type": "zip",
-                "url": "https://api.github.com/repos/slevomat/coding-standard/zipball/696dcca217d0c9da2c40d02731526c1e25b65346",
-                "reference": "696dcca217d0c9da2c40d02731526c1e25b65346",
-                "shasum": ""
-            },
-            "require": {
-                "dealerdirect/phpcodesniffer-composer-installer": "^0.6.2 || ^0.7",
-                "php": "^7.1 || ^8.0",
-                "phpstan/phpdoc-parser": "0.4.5 - 0.4.9",
-                "squizlabs/php_codesniffer": "^3.5.6"
-            },
-            "require-dev": {
-                "phing/phing": "2.16.3",
-                "php-parallel-lint/php-parallel-lint": "1.2.0",
-                "phpstan/phpstan": "0.12.48",
-                "phpstan/phpstan-deprecation-rules": "0.12.5",
-                "phpstan/phpstan-phpunit": "0.12.16",
-                "phpstan/phpstan-strict-rules": "0.12.5",
-                "phpunit/phpunit": "7.5.20|8.5.5|9.4.0"
-            },
-            "type": "phpcodesniffer-standard",
-            "extra": {
-                "branch-alias": {
-                    "dev-master": "6.x-dev"
-                }
-            },
-            "autoload": {
-                "psr-4": {
-                    "SlevomatCodingStandard\\": "SlevomatCodingStandard"
-                }
-            },
-            "notification-url": "https://packagist.org/downloads/",
-            "license": [
-                "MIT"
-            ],
-            "description": "Slevomat Coding Standard for PHP_CodeSniffer complements Consistence Coding Standard by providing sniffs with additional checks.",
-            "support": {
-                "issues": "https://github.com/slevomat/coding-standard/issues",
-                "source": "https://github.com/slevomat/coding-standard/tree/6.4.1"
-            },
-            "funding": [
-                {
-                    "url": "https://github.com/kukulich",
-                    "type": "github"
-                },
-                {
-                    "url": "https://tidelift.com/funding/github/packagist/slevomat/coding-standard",
-                    "type": "tidelift"
-                }
-            ],
-            "time": "2020-10-05T12:39:37+00:00"
-        },
-        {
-            "name": "squizlabs/php_codesniffer",
-            "version": "3.6.0",
-            "source": {
-                "type": "git",
-                "url": "https://github.com/squizlabs/PHP_CodeSniffer.git",
-                "reference": "ffced0d2c8fa8e6cdc4d695a743271fab6c38625"
-            },
-            "dist": {
-                "type": "zip",
-                "url": "https://api.github.com/repos/squizlabs/PHP_CodeSniffer/zipball/ffced0d2c8fa8e6cdc4d695a743271fab6c38625",
-                "reference": "ffced0d2c8fa8e6cdc4d695a743271fab6c38625",
-                "shasum": ""
-            },
-            "require": {
-                "ext-simplexml": "*",
-                "ext-tokenizer": "*",
-                "ext-xmlwriter": "*",
-                "php": ">=5.4.0"
-            },
-            "require-dev": {
-                "phpunit/phpunit": "^4.0 || ^5.0 || ^6.0 || ^7.0"
-            },
-            "bin": [
-                "bin/phpcs",
-                "bin/phpcbf"
-            ],
-            "type": "library",
-            "extra": {
-                "branch-alias": {
-                    "dev-master": "3.x-dev"
-                }
-            },
-            "notification-url": "https://packagist.org/downloads/",
-            "license": [
-                "BSD-3-Clause"
-            ],
-            "authors": [
-                {
-                    "name": "Greg Sherwood",
-                    "role": "lead"
-                }
-            ],
-            "description": "PHP_CodeSniffer tokenizes PHP, JavaScript and CSS files and detects violations of a defined set of coding standards.",
-            "homepage": "https://github.com/squizlabs/PHP_CodeSniffer",
-            "keywords": [
-                "phpcs",
-                "standards"
-            ],
-            "support": {
-                "issues": "https://github.com/squizlabs/PHP_CodeSniffer/issues",
-                "source": "https://github.com/squizlabs/PHP_CodeSniffer",
-                "wiki": "https://github.com/squizlabs/PHP_CodeSniffer/wiki"
-            },
-            "time": "2021-04-09T00:54:41+00:00"
-        },
-        {
-            "name": "symfony/config",
-<<<<<<< HEAD
-            "version": "v5.3.4",
-            "source": {
-                "type": "git",
-                "url": "https://github.com/symfony/config.git",
-                "reference": "4268f3059c904c61636275182707f81645517a37"
-            },
-            "dist": {
-                "type": "zip",
-                "url": "https://api.github.com/repos/symfony/config/zipball/4268f3059c904c61636275182707f81645517a37",
-                "reference": "4268f3059c904c61636275182707f81645517a37",
-=======
-            "version": "v5.3.3",
-            "source": {
-                "type": "git",
-                "url": "https://github.com/symfony/config.git",
-                "reference": "a69e0c55528b47df88d3c4067ddedf32d485d662"
-            },
-            "dist": {
-                "type": "zip",
-                "url": "https://api.github.com/repos/symfony/config/zipball/a69e0c55528b47df88d3c4067ddedf32d485d662",
-                "reference": "a69e0c55528b47df88d3c4067ddedf32d485d662",
->>>>>>> 141570ac
-                "shasum": ""
-            },
-            "require": {
-                "php": ">=7.2.5",
-                "symfony/deprecation-contracts": "^2.1",
-                "symfony/filesystem": "^4.4|^5.0",
-                "symfony/polyfill-ctype": "~1.8",
-<<<<<<< HEAD
-                "symfony/polyfill-php80": "^1.16",
-=======
-                "symfony/polyfill-php80": "^1.15",
->>>>>>> 141570ac
-                "symfony/polyfill-php81": "^1.22"
-            },
-            "conflict": {
-                "symfony/finder": "<4.4"
-            },
-            "require-dev": {
-                "symfony/event-dispatcher": "^4.4|^5.0",
-                "symfony/finder": "^4.4|^5.0",
-                "symfony/messenger": "^4.4|^5.0",
-                "symfony/service-contracts": "^1.1|^2",
-                "symfony/yaml": "^4.4|^5.0"
-            },
-            "suggest": {
-                "symfony/yaml": "To use the yaml reference dumper"
-            },
-            "type": "library",
-            "autoload": {
-                "psr-4": {
-                    "Symfony\\Component\\Config\\": ""
-                },
-                "exclude-from-classmap": [
-                    "/Tests/"
-                ]
-            },
-            "notification-url": "https://packagist.org/downloads/",
-            "license": [
-                "MIT"
-            ],
-            "authors": [
-                {
-                    "name": "Fabien Potencier",
-                    "email": "fabien@symfony.com"
-                },
-                {
-                    "name": "Symfony Community",
-                    "homepage": "https://symfony.com/contributors"
-                }
-            ],
-            "description": "Helps you find, load, combine, autofill and validate configuration values of any kind",
-            "homepage": "https://symfony.com",
-            "support": {
-<<<<<<< HEAD
-                "source": "https://github.com/symfony/config/tree/v5.3.4"
-=======
-                "source": "https://github.com/symfony/config/tree/v5.3.3"
->>>>>>> 141570ac
-            },
-            "funding": [
-                {
-                    "url": "https://symfony.com/sponsor",
-                    "type": "custom"
-                },
-                {
-                    "url": "https://github.com/fabpot",
-                    "type": "github"
-                },
-                {
-                    "url": "https://tidelift.com/funding/github/packagist/symfony/symfony",
-                    "type": "tidelift"
-                }
-            ],
-<<<<<<< HEAD
-            "time": "2021-07-21T12:40:44+00:00"
-        },
-        {
-            "name": "symfony/console",
-            "version": "v5.3.7",
-            "source": {
-                "type": "git",
-                "url": "https://github.com/symfony/console.git",
-                "reference": "8b1008344647462ae6ec57559da166c2bfa5e16a"
-            },
-            "dist": {
-                "type": "zip",
-                "url": "https://api.github.com/repos/symfony/console/zipball/8b1008344647462ae6ec57559da166c2bfa5e16a",
-                "reference": "8b1008344647462ae6ec57559da166c2bfa5e16a",
-=======
-            "time": "2021-06-24T08:13:00+00:00"
-        },
-        {
-            "name": "symfony/console",
-            "version": "v5.3.2",
-            "source": {
-                "type": "git",
-                "url": "https://github.com/symfony/console.git",
-                "reference": "649730483885ff2ca99ca0560ef0e5f6b03f2ac1"
-            },
-            "dist": {
-                "type": "zip",
-                "url": "https://api.github.com/repos/symfony/console/zipball/649730483885ff2ca99ca0560ef0e5f6b03f2ac1",
-                "reference": "649730483885ff2ca99ca0560ef0e5f6b03f2ac1",
->>>>>>> 141570ac
-                "shasum": ""
-            },
-            "require": {
-                "php": ">=7.2.5",
-                "symfony/deprecation-contracts": "^2.1",
-                "symfony/polyfill-mbstring": "~1.0",
-                "symfony/polyfill-php73": "^1.8",
-                "symfony/polyfill-php80": "^1.16",
-                "symfony/service-contracts": "^1.1|^2",
-                "symfony/string": "^5.1"
-            },
-            "conflict": {
-                "psr/log": ">=3",
-                "symfony/dependency-injection": "<4.4",
-                "symfony/dotenv": "<5.1",
-                "symfony/event-dispatcher": "<4.4",
-                "symfony/lock": "<4.4",
-                "symfony/process": "<4.4"
-            },
-            "provide": {
-                "psr/log-implementation": "1.0|2.0"
-            },
-            "require-dev": {
-                "psr/log": "^1|^2",
-                "symfony/config": "^4.4|^5.0",
-                "symfony/dependency-injection": "^4.4|^5.0",
-                "symfony/event-dispatcher": "^4.4|^5.0",
-                "symfony/lock": "^4.4|^5.0",
-                "symfony/process": "^4.4|^5.0",
-                "symfony/var-dumper": "^4.4|^5.0"
-            },
-            "suggest": {
-                "psr/log": "For using the console logger",
-                "symfony/event-dispatcher": "",
-                "symfony/lock": "",
-                "symfony/process": ""
-            },
-            "type": "library",
-            "autoload": {
-                "psr-4": {
-                    "Symfony\\Component\\Console\\": ""
-                },
-                "exclude-from-classmap": [
-                    "/Tests/"
-                ]
-            },
-            "notification-url": "https://packagist.org/downloads/",
-            "license": [
-                "MIT"
-            ],
-            "authors": [
-                {
-                    "name": "Fabien Potencier",
-                    "email": "fabien@symfony.com"
-                },
-                {
-                    "name": "Symfony Community",
-                    "homepage": "https://symfony.com/contributors"
-                }
-            ],
-            "description": "Eases the creation of beautiful and testable command line interfaces",
-            "homepage": "https://symfony.com",
-            "keywords": [
-                "cli",
-                "command line",
-                "console",
-                "terminal"
-            ],
-            "support": {
-<<<<<<< HEAD
-                "source": "https://github.com/symfony/console/tree/v5.3.7"
-=======
-                "source": "https://github.com/symfony/console/tree/v5.3.2"
->>>>>>> 141570ac
-            },
-            "funding": [
-                {
-                    "url": "https://symfony.com/sponsor",
-                    "type": "custom"
-                },
-                {
-                    "url": "https://github.com/fabpot",
-                    "type": "github"
-                },
-                {
-                    "url": "https://tidelift.com/funding/github/packagist/symfony/symfony",
-                    "type": "tidelift"
-                }
-            ],
-<<<<<<< HEAD
-            "time": "2021-08-25T20:02:16+00:00"
-        },
-        {
-            "name": "symfony/dependency-injection",
-            "version": "v5.3.7",
-            "source": {
-                "type": "git",
-                "url": "https://github.com/symfony/dependency-injection.git",
-                "reference": "a665946279f566d94ed5eb98999cfa65c6fa5a78"
-            },
-            "dist": {
-                "type": "zip",
-                "url": "https://api.github.com/repos/symfony/dependency-injection/zipball/a665946279f566d94ed5eb98999cfa65c6fa5a78",
-                "reference": "a665946279f566d94ed5eb98999cfa65c6fa5a78",
-=======
-            "time": "2021-06-12T09:42:48+00:00"
-        },
-        {
-            "name": "symfony/dependency-injection",
-            "version": "v5.3.3",
-            "source": {
-                "type": "git",
-                "url": "https://github.com/symfony/dependency-injection.git",
-                "reference": "e421c4f161848740ad1fcf09b12391ddca168d95"
-            },
-            "dist": {
-                "type": "zip",
-                "url": "https://api.github.com/repos/symfony/dependency-injection/zipball/e421c4f161848740ad1fcf09b12391ddca168d95",
-                "reference": "e421c4f161848740ad1fcf09b12391ddca168d95",
->>>>>>> 141570ac
-                "shasum": ""
-            },
-            "require": {
-                "php": ">=7.2.5",
-                "psr/container": "^1.1.1",
-                "symfony/deprecation-contracts": "^2.1",
-                "symfony/polyfill-php80": "^1.16",
-                "symfony/service-contracts": "^1.1.6|^2"
-            },
-            "conflict": {
-                "ext-psr": "<1.1|>=2",
-                "symfony/config": "<5.3",
-                "symfony/finder": "<4.4",
-                "symfony/proxy-manager-bridge": "<4.4",
-                "symfony/yaml": "<4.4"
-            },
-            "provide": {
-                "psr/container-implementation": "1.0",
-                "symfony/service-implementation": "1.0|2.0"
-            },
-            "require-dev": {
-                "symfony/config": "^5.3",
-                "symfony/expression-language": "^4.4|^5.0",
-                "symfony/yaml": "^4.4|^5.0"
-            },
-            "suggest": {
-                "symfony/config": "",
-                "symfony/expression-language": "For using expressions in service container configuration",
-                "symfony/finder": "For using double-star glob patterns or when GLOB_BRACE portability is required",
-                "symfony/proxy-manager-bridge": "Generate service proxies to lazy load them",
-                "symfony/yaml": ""
-            },
-            "type": "library",
-            "autoload": {
-                "psr-4": {
-                    "Symfony\\Component\\DependencyInjection\\": ""
-                },
-                "exclude-from-classmap": [
-                    "/Tests/"
-                ]
-            },
-            "notification-url": "https://packagist.org/downloads/",
-            "license": [
-                "MIT"
-            ],
-            "authors": [
-                {
-                    "name": "Fabien Potencier",
-                    "email": "fabien@symfony.com"
-                },
-                {
-                    "name": "Symfony Community",
-                    "homepage": "https://symfony.com/contributors"
-                }
-            ],
-            "description": "Allows you to standardize and centralize the way objects are constructed in your application",
-            "homepage": "https://symfony.com",
-            "support": {
-<<<<<<< HEAD
-                "source": "https://github.com/symfony/dependency-injection/tree/v5.3.7"
-=======
-                "source": "https://github.com/symfony/dependency-injection/tree/v5.3.3"
->>>>>>> 141570ac
-            },
-            "funding": [
-                {
-                    "url": "https://symfony.com/sponsor",
-                    "type": "custom"
-                },
-                {
-                    "url": "https://github.com/fabpot",
-                    "type": "github"
-                },
-                {
-                    "url": "https://tidelift.com/funding/github/packagist/symfony/symfony",
-                    "type": "tidelift"
-                }
-            ],
-<<<<<<< HEAD
-            "time": "2021-08-02T16:16:27+00:00"
-=======
-            "time": "2021-06-24T08:13:00+00:00"
->>>>>>> 141570ac
-        },
-        {
-            "name": "symfony/deprecation-contracts",
-            "version": "v2.4.0",
-            "source": {
-                "type": "git",
-                "url": "https://github.com/symfony/deprecation-contracts.git",
-                "reference": "5f38c8804a9e97d23e0c8d63341088cd8a22d627"
-            },
-            "dist": {
-                "type": "zip",
-                "url": "https://api.github.com/repos/symfony/deprecation-contracts/zipball/5f38c8804a9e97d23e0c8d63341088cd8a22d627",
-                "reference": "5f38c8804a9e97d23e0c8d63341088cd8a22d627",
-                "shasum": ""
-            },
-            "require": {
-                "php": ">=7.1"
-            },
-            "type": "library",
-            "extra": {
-                "branch-alias": {
-                    "dev-main": "2.4-dev"
-                },
-                "thanks": {
-                    "name": "symfony/contracts",
-                    "url": "https://github.com/symfony/contracts"
-                }
-            },
-            "autoload": {
-                "files": [
-                    "function.php"
-                ]
-            },
-            "notification-url": "https://packagist.org/downloads/",
-            "license": [
-                "MIT"
-            ],
-            "authors": [
-                {
-                    "name": "Nicolas Grekas",
-                    "email": "p@tchwork.com"
-                },
-                {
-                    "name": "Symfony Community",
-                    "homepage": "https://symfony.com/contributors"
-                }
-            ],
-            "description": "A generic function and convention to trigger deprecation notices",
-            "homepage": "https://symfony.com",
-            "support": {
-                "source": "https://github.com/symfony/deprecation-contracts/tree/v2.4.0"
-            },
-            "funding": [
-                {
-                    "url": "https://symfony.com/sponsor",
-                    "type": "custom"
-                },
-                {
-                    "url": "https://github.com/fabpot",
-                    "type": "github"
-                },
-                {
-                    "url": "https://tidelift.com/funding/github/packagist/symfony/symfony",
-                    "type": "tidelift"
-                }
-            ],
-            "time": "2021-03-23T23:28:01+00:00"
-        },
-        {
-            "name": "symfony/filesystem",
-<<<<<<< HEAD
-            "version": "v5.3.4",
-            "source": {
-                "type": "git",
-                "url": "https://github.com/symfony/filesystem.git",
-                "reference": "343f4fe324383ca46792cae728a3b6e2f708fb32"
-            },
-            "dist": {
-                "type": "zip",
-                "url": "https://api.github.com/repos/symfony/filesystem/zipball/343f4fe324383ca46792cae728a3b6e2f708fb32",
-                "reference": "343f4fe324383ca46792cae728a3b6e2f708fb32",
-=======
-            "version": "v5.3.3",
-            "source": {
-                "type": "git",
-                "url": "https://github.com/symfony/filesystem.git",
-                "reference": "19b71c8f313b411172dd5f470fd61f24466d79a9"
-            },
-            "dist": {
-                "type": "zip",
-                "url": "https://api.github.com/repos/symfony/filesystem/zipball/19b71c8f313b411172dd5f470fd61f24466d79a9",
-                "reference": "19b71c8f313b411172dd5f470fd61f24466d79a9",
->>>>>>> 141570ac
-                "shasum": ""
-            },
-            "require": {
-                "php": ">=7.2.5",
-                "symfony/polyfill-ctype": "~1.8",
-                "symfony/polyfill-php80": "^1.16"
-            },
-            "type": "library",
-            "autoload": {
-                "psr-4": {
-                    "Symfony\\Component\\Filesystem\\": ""
-                },
-                "exclude-from-classmap": [
-                    "/Tests/"
-                ]
-            },
-            "notification-url": "https://packagist.org/downloads/",
-            "license": [
-                "MIT"
-            ],
-            "authors": [
-                {
-                    "name": "Fabien Potencier",
-                    "email": "fabien@symfony.com"
-                },
-                {
-                    "name": "Symfony Community",
-                    "homepage": "https://symfony.com/contributors"
-                }
-            ],
-            "description": "Provides basic utilities for the filesystem",
-            "homepage": "https://symfony.com",
-            "support": {
-<<<<<<< HEAD
-                "source": "https://github.com/symfony/filesystem/tree/v5.3.4"
-=======
-                "source": "https://github.com/symfony/filesystem/tree/v5.3.3"
->>>>>>> 141570ac
-            },
-            "funding": [
-                {
-                    "url": "https://symfony.com/sponsor",
-                    "type": "custom"
-                },
-                {
-                    "url": "https://github.com/fabpot",
-                    "type": "github"
-                },
-                {
-                    "url": "https://tidelift.com/funding/github/packagist/symfony/symfony",
-                    "type": "tidelift"
-                }
-            ],
-<<<<<<< HEAD
-            "time": "2021-07-21T12:40:44+00:00"
-=======
-            "time": "2021-06-30T07:27:52+00:00"
->>>>>>> 141570ac
-        },
-        {
             "name": "symfony/polyfill-ctype",
             "version": "v1.23.0",
             "source": {
@@ -3989,816 +3429,6 @@
             "time": "2021-02-19T12:13:01+00:00"
         },
         {
-            "name": "symfony/polyfill-intl-grapheme",
-<<<<<<< HEAD
-            "version": "v1.23.1",
-            "source": {
-                "type": "git",
-                "url": "https://github.com/symfony/polyfill-intl-grapheme.git",
-                "reference": "16880ba9c5ebe3642d1995ab866db29270b36535"
-            },
-            "dist": {
-                "type": "zip",
-                "url": "https://api.github.com/repos/symfony/polyfill-intl-grapheme/zipball/16880ba9c5ebe3642d1995ab866db29270b36535",
-                "reference": "16880ba9c5ebe3642d1995ab866db29270b36535",
-=======
-            "version": "v1.23.0",
-            "source": {
-                "type": "git",
-                "url": "https://github.com/symfony/polyfill-intl-grapheme.git",
-                "reference": "24b72c6baa32c746a4d0840147c9715e42bb68ab"
-            },
-            "dist": {
-                "type": "zip",
-                "url": "https://api.github.com/repos/symfony/polyfill-intl-grapheme/zipball/24b72c6baa32c746a4d0840147c9715e42bb68ab",
-                "reference": "24b72c6baa32c746a4d0840147c9715e42bb68ab",
->>>>>>> 141570ac
-                "shasum": ""
-            },
-            "require": {
-                "php": ">=7.1"
-            },
-            "suggest": {
-                "ext-intl": "For best performance"
-            },
-            "type": "library",
-            "extra": {
-                "branch-alias": {
-                    "dev-main": "1.23-dev"
-                },
-                "thanks": {
-                    "name": "symfony/polyfill",
-                    "url": "https://github.com/symfony/polyfill"
-                }
-            },
-            "autoload": {
-                "psr-4": {
-                    "Symfony\\Polyfill\\Intl\\Grapheme\\": ""
-                },
-                "files": [
-                    "bootstrap.php"
-                ]
-            },
-            "notification-url": "https://packagist.org/downloads/",
-            "license": [
-                "MIT"
-            ],
-            "authors": [
-                {
-                    "name": "Nicolas Grekas",
-                    "email": "p@tchwork.com"
-                },
-                {
-                    "name": "Symfony Community",
-                    "homepage": "https://symfony.com/contributors"
-                }
-            ],
-            "description": "Symfony polyfill for intl's grapheme_* functions",
-            "homepage": "https://symfony.com",
-            "keywords": [
-                "compatibility",
-                "grapheme",
-                "intl",
-                "polyfill",
-                "portable",
-                "shim"
-            ],
-            "support": {
-<<<<<<< HEAD
-                "source": "https://github.com/symfony/polyfill-intl-grapheme/tree/v1.23.1"
-=======
-                "source": "https://github.com/symfony/polyfill-intl-grapheme/tree/v1.23.0"
->>>>>>> 141570ac
-            },
-            "funding": [
-                {
-                    "url": "https://symfony.com/sponsor",
-                    "type": "custom"
-                },
-                {
-                    "url": "https://github.com/fabpot",
-                    "type": "github"
-                },
-                {
-                    "url": "https://tidelift.com/funding/github/packagist/symfony/symfony",
-                    "type": "tidelift"
-                }
-            ],
-<<<<<<< HEAD
-            "time": "2021-05-27T12:26:48+00:00"
-=======
-            "time": "2021-05-27T09:17:38+00:00"
->>>>>>> 141570ac
-        },
-        {
-            "name": "symfony/polyfill-intl-normalizer",
-            "version": "v1.23.0",
-            "source": {
-                "type": "git",
-                "url": "https://github.com/symfony/polyfill-intl-normalizer.git",
-                "reference": "8590a5f561694770bdcd3f9b5c69dde6945028e8"
-            },
-            "dist": {
-                "type": "zip",
-                "url": "https://api.github.com/repos/symfony/polyfill-intl-normalizer/zipball/8590a5f561694770bdcd3f9b5c69dde6945028e8",
-                "reference": "8590a5f561694770bdcd3f9b5c69dde6945028e8",
-                "shasum": ""
-            },
-            "require": {
-                "php": ">=7.1"
-            },
-            "suggest": {
-                "ext-intl": "For best performance"
-            },
-            "type": "library",
-            "extra": {
-                "branch-alias": {
-                    "dev-main": "1.23-dev"
-                },
-                "thanks": {
-                    "name": "symfony/polyfill",
-                    "url": "https://github.com/symfony/polyfill"
-                }
-            },
-            "autoload": {
-                "psr-4": {
-                    "Symfony\\Polyfill\\Intl\\Normalizer\\": ""
-                },
-                "files": [
-                    "bootstrap.php"
-                ],
-                "classmap": [
-                    "Resources/stubs"
-                ]
-            },
-            "notification-url": "https://packagist.org/downloads/",
-            "license": [
-                "MIT"
-            ],
-            "authors": [
-                {
-                    "name": "Nicolas Grekas",
-                    "email": "p@tchwork.com"
-                },
-                {
-                    "name": "Symfony Community",
-                    "homepage": "https://symfony.com/contributors"
-                }
-            ],
-            "description": "Symfony polyfill for intl's Normalizer class and related functions",
-            "homepage": "https://symfony.com",
-            "keywords": [
-                "compatibility",
-                "intl",
-                "normalizer",
-                "polyfill",
-                "portable",
-                "shim"
-            ],
-            "support": {
-                "source": "https://github.com/symfony/polyfill-intl-normalizer/tree/v1.23.0"
-            },
-            "funding": [
-                {
-                    "url": "https://symfony.com/sponsor",
-                    "type": "custom"
-                },
-                {
-                    "url": "https://github.com/fabpot",
-                    "type": "github"
-                },
-                {
-                    "url": "https://tidelift.com/funding/github/packagist/symfony/symfony",
-                    "type": "tidelift"
-                }
-            ],
-            "time": "2021-02-19T12:13:01+00:00"
-        },
-        {
-            "name": "symfony/polyfill-mbstring",
-<<<<<<< HEAD
-            "version": "v1.23.1",
-            "source": {
-                "type": "git",
-                "url": "https://github.com/symfony/polyfill-mbstring.git",
-                "reference": "9174a3d80210dca8daa7f31fec659150bbeabfc6"
-            },
-            "dist": {
-                "type": "zip",
-                "url": "https://api.github.com/repos/symfony/polyfill-mbstring/zipball/9174a3d80210dca8daa7f31fec659150bbeabfc6",
-                "reference": "9174a3d80210dca8daa7f31fec659150bbeabfc6",
-=======
-            "version": "v1.23.0",
-            "source": {
-                "type": "git",
-                "url": "https://github.com/symfony/polyfill-mbstring.git",
-                "reference": "2df51500adbaebdc4c38dea4c89a2e131c45c8a1"
-            },
-            "dist": {
-                "type": "zip",
-                "url": "https://api.github.com/repos/symfony/polyfill-mbstring/zipball/2df51500adbaebdc4c38dea4c89a2e131c45c8a1",
-                "reference": "2df51500adbaebdc4c38dea4c89a2e131c45c8a1",
->>>>>>> 141570ac
-                "shasum": ""
-            },
-            "require": {
-                "php": ">=7.1"
-            },
-            "suggest": {
-                "ext-mbstring": "For best performance"
-            },
-            "type": "library",
-            "extra": {
-                "branch-alias": {
-                    "dev-main": "1.23-dev"
-                },
-                "thanks": {
-                    "name": "symfony/polyfill",
-                    "url": "https://github.com/symfony/polyfill"
-                }
-            },
-            "autoload": {
-                "psr-4": {
-                    "Symfony\\Polyfill\\Mbstring\\": ""
-                },
-                "files": [
-                    "bootstrap.php"
-                ]
-            },
-            "notification-url": "https://packagist.org/downloads/",
-            "license": [
-                "MIT"
-            ],
-            "authors": [
-                {
-                    "name": "Nicolas Grekas",
-                    "email": "p@tchwork.com"
-                },
-                {
-                    "name": "Symfony Community",
-                    "homepage": "https://symfony.com/contributors"
-                }
-            ],
-            "description": "Symfony polyfill for the Mbstring extension",
-            "homepage": "https://symfony.com",
-            "keywords": [
-                "compatibility",
-                "mbstring",
-                "polyfill",
-                "portable",
-                "shim"
-            ],
-            "support": {
-<<<<<<< HEAD
-                "source": "https://github.com/symfony/polyfill-mbstring/tree/v1.23.1"
-=======
-                "source": "https://github.com/symfony/polyfill-mbstring/tree/v1.23.0"
->>>>>>> 141570ac
-            },
-            "funding": [
-                {
-                    "url": "https://symfony.com/sponsor",
-                    "type": "custom"
-                },
-                {
-                    "url": "https://github.com/fabpot",
-                    "type": "github"
-                },
-                {
-                    "url": "https://tidelift.com/funding/github/packagist/symfony/symfony",
-                    "type": "tidelift"
-                }
-            ],
-<<<<<<< HEAD
-            "time": "2021-05-27T12:26:48+00:00"
-=======
-            "time": "2021-05-27T09:27:20+00:00"
->>>>>>> 141570ac
-        },
-        {
-            "name": "symfony/polyfill-php73",
-            "version": "v1.23.0",
-            "source": {
-                "type": "git",
-                "url": "https://github.com/symfony/polyfill-php73.git",
-                "reference": "fba8933c384d6476ab14fb7b8526e5287ca7e010"
-            },
-            "dist": {
-                "type": "zip",
-                "url": "https://api.github.com/repos/symfony/polyfill-php73/zipball/fba8933c384d6476ab14fb7b8526e5287ca7e010",
-                "reference": "fba8933c384d6476ab14fb7b8526e5287ca7e010",
-                "shasum": ""
-            },
-            "require": {
-                "php": ">=7.1"
-            },
-            "type": "library",
-            "extra": {
-                "branch-alias": {
-                    "dev-main": "1.23-dev"
-                },
-                "thanks": {
-                    "name": "symfony/polyfill",
-                    "url": "https://github.com/symfony/polyfill"
-                }
-            },
-            "autoload": {
-                "psr-4": {
-                    "Symfony\\Polyfill\\Php73\\": ""
-                },
-                "files": [
-                    "bootstrap.php"
-                ],
-                "classmap": [
-                    "Resources/stubs"
-                ]
-            },
-            "notification-url": "https://packagist.org/downloads/",
-            "license": [
-                "MIT"
-            ],
-            "authors": [
-                {
-                    "name": "Nicolas Grekas",
-                    "email": "p@tchwork.com"
-                },
-                {
-                    "name": "Symfony Community",
-                    "homepage": "https://symfony.com/contributors"
-                }
-            ],
-            "description": "Symfony polyfill backporting some PHP 7.3+ features to lower PHP versions",
-            "homepage": "https://symfony.com",
-            "keywords": [
-                "compatibility",
-                "polyfill",
-                "portable",
-                "shim"
-            ],
-            "support": {
-                "source": "https://github.com/symfony/polyfill-php73/tree/v1.23.0"
-            },
-            "funding": [
-                {
-                    "url": "https://symfony.com/sponsor",
-                    "type": "custom"
-                },
-                {
-                    "url": "https://github.com/fabpot",
-                    "type": "github"
-                },
-                {
-                    "url": "https://tidelift.com/funding/github/packagist/symfony/symfony",
-                    "type": "tidelift"
-                }
-            ],
-            "time": "2021-02-19T12:13:01+00:00"
-        },
-        {
-            "name": "symfony/polyfill-php80",
-<<<<<<< HEAD
-            "version": "v1.23.1",
-            "source": {
-                "type": "git",
-                "url": "https://github.com/symfony/polyfill-php80.git",
-                "reference": "1100343ed1a92e3a38f9ae122fc0eb21602547be"
-            },
-            "dist": {
-                "type": "zip",
-                "url": "https://api.github.com/repos/symfony/polyfill-php80/zipball/1100343ed1a92e3a38f9ae122fc0eb21602547be",
-                "reference": "1100343ed1a92e3a38f9ae122fc0eb21602547be",
-=======
-            "version": "v1.23.0",
-            "source": {
-                "type": "git",
-                "url": "https://github.com/symfony/polyfill-php80.git",
-                "reference": "eca0bf41ed421bed1b57c4958bab16aa86b757d0"
-            },
-            "dist": {
-                "type": "zip",
-                "url": "https://api.github.com/repos/symfony/polyfill-php80/zipball/eca0bf41ed421bed1b57c4958bab16aa86b757d0",
-                "reference": "eca0bf41ed421bed1b57c4958bab16aa86b757d0",
->>>>>>> 141570ac
-                "shasum": ""
-            },
-            "require": {
-                "php": ">=7.1"
-            },
-            "type": "library",
-            "extra": {
-                "branch-alias": {
-                    "dev-main": "1.23-dev"
-                },
-                "thanks": {
-                    "name": "symfony/polyfill",
-                    "url": "https://github.com/symfony/polyfill"
-                }
-            },
-            "autoload": {
-                "psr-4": {
-                    "Symfony\\Polyfill\\Php80\\": ""
-                },
-                "files": [
-                    "bootstrap.php"
-                ],
-                "classmap": [
-                    "Resources/stubs"
-                ]
-            },
-            "notification-url": "https://packagist.org/downloads/",
-            "license": [
-                "MIT"
-            ],
-            "authors": [
-                {
-                    "name": "Ion Bazan",
-                    "email": "ion.bazan@gmail.com"
-                },
-                {
-                    "name": "Nicolas Grekas",
-                    "email": "p@tchwork.com"
-                },
-                {
-                    "name": "Symfony Community",
-                    "homepage": "https://symfony.com/contributors"
-                }
-            ],
-            "description": "Symfony polyfill backporting some PHP 8.0+ features to lower PHP versions",
-            "homepage": "https://symfony.com",
-            "keywords": [
-                "compatibility",
-                "polyfill",
-                "portable",
-                "shim"
-            ],
-            "support": {
-<<<<<<< HEAD
-                "source": "https://github.com/symfony/polyfill-php80/tree/v1.23.1"
-            },
-            "funding": [
-                {
-                    "url": "https://symfony.com/sponsor",
-                    "type": "custom"
-                },
-                {
-                    "url": "https://github.com/fabpot",
-                    "type": "github"
-                },
-                {
-                    "url": "https://tidelift.com/funding/github/packagist/symfony/symfony",
-                    "type": "tidelift"
-                }
-            ],
-            "time": "2021-07-28T13:41:28+00:00"
-        },
-        {
-            "name": "symfony/polyfill-php81",
-            "version": "v1.23.0",
-            "source": {
-                "type": "git",
-                "url": "https://github.com/symfony/polyfill-php81.git",
-                "reference": "e66119f3de95efc359483f810c4c3e6436279436"
-            },
-            "dist": {
-                "type": "zip",
-                "url": "https://api.github.com/repos/symfony/polyfill-php81/zipball/e66119f3de95efc359483f810c4c3e6436279436",
-                "reference": "e66119f3de95efc359483f810c4c3e6436279436",
-                "shasum": ""
-            },
-            "require": {
-                "php": ">=7.1"
-            },
-            "type": "library",
-            "extra": {
-                "branch-alias": {
-                    "dev-main": "1.23-dev"
-                },
-                "thanks": {
-                    "name": "symfony/polyfill",
-                    "url": "https://github.com/symfony/polyfill"
-                }
-            },
-            "autoload": {
-                "psr-4": {
-                    "Symfony\\Polyfill\\Php81\\": ""
-                },
-                "files": [
-                    "bootstrap.php"
-                ],
-                "classmap": [
-                    "Resources/stubs"
-                ]
-            },
-            "notification-url": "https://packagist.org/downloads/",
-            "license": [
-                "MIT"
-            ],
-            "authors": [
-                {
-                    "name": "Nicolas Grekas",
-                    "email": "p@tchwork.com"
-                },
-                {
-                    "name": "Symfony Community",
-                    "homepage": "https://symfony.com/contributors"
-                }
-            ],
-            "description": "Symfony polyfill backporting some PHP 8.1+ features to lower PHP versions",
-            "homepage": "https://symfony.com",
-            "keywords": [
-                "compatibility",
-                "polyfill",
-                "portable",
-                "shim"
-            ],
-            "support": {
-                "source": "https://github.com/symfony/polyfill-php81/tree/v1.23.0"
-=======
-                "source": "https://github.com/symfony/polyfill-php80/tree/v1.23.0"
->>>>>>> 141570ac
-            },
-            "funding": [
-                {
-                    "url": "https://symfony.com/sponsor",
-                    "type": "custom"
-                },
-                {
-                    "url": "https://github.com/fabpot",
-                    "type": "github"
-                },
-                {
-                    "url": "https://tidelift.com/funding/github/packagist/symfony/symfony",
-                    "type": "tidelift"
-                }
-            ],
-<<<<<<< HEAD
-=======
-            "time": "2021-02-19T12:13:01+00:00"
-        },
-        {
-            "name": "symfony/polyfill-php81",
-            "version": "v1.23.0",
-            "source": {
-                "type": "git",
-                "url": "https://github.com/symfony/polyfill-php81.git",
-                "reference": "e66119f3de95efc359483f810c4c3e6436279436"
-            },
-            "dist": {
-                "type": "zip",
-                "url": "https://api.github.com/repos/symfony/polyfill-php81/zipball/e66119f3de95efc359483f810c4c3e6436279436",
-                "reference": "e66119f3de95efc359483f810c4c3e6436279436",
-                "shasum": ""
-            },
-            "require": {
-                "php": ">=7.1"
-            },
-            "type": "library",
-            "extra": {
-                "branch-alias": {
-                    "dev-main": "1.23-dev"
-                },
-                "thanks": {
-                    "name": "symfony/polyfill",
-                    "url": "https://github.com/symfony/polyfill"
-                }
-            },
-            "autoload": {
-                "psr-4": {
-                    "Symfony\\Polyfill\\Php81\\": ""
-                },
-                "files": [
-                    "bootstrap.php"
-                ],
-                "classmap": [
-                    "Resources/stubs"
-                ]
-            },
-            "notification-url": "https://packagist.org/downloads/",
-            "license": [
-                "MIT"
-            ],
-            "authors": [
-                {
-                    "name": "Nicolas Grekas",
-                    "email": "p@tchwork.com"
-                },
-                {
-                    "name": "Symfony Community",
-                    "homepage": "https://symfony.com/contributors"
-                }
-            ],
-            "description": "Symfony polyfill backporting some PHP 8.1+ features to lower PHP versions",
-            "homepage": "https://symfony.com",
-            "keywords": [
-                "compatibility",
-                "polyfill",
-                "portable",
-                "shim"
-            ],
-            "support": {
-                "source": "https://github.com/symfony/polyfill-php81/tree/v1.23.0"
-            },
-            "funding": [
-                {
-                    "url": "https://symfony.com/sponsor",
-                    "type": "custom"
-                },
-                {
-                    "url": "https://github.com/fabpot",
-                    "type": "github"
-                },
-                {
-                    "url": "https://tidelift.com/funding/github/packagist/symfony/symfony",
-                    "type": "tidelift"
-                }
-            ],
->>>>>>> 141570ac
-            "time": "2021-05-21T13:25:03+00:00"
-        },
-        {
-            "name": "symfony/service-contracts",
-            "version": "v2.4.0",
-            "source": {
-                "type": "git",
-                "url": "https://github.com/symfony/service-contracts.git",
-                "reference": "f040a30e04b57fbcc9c6cbcf4dbaa96bd318b9bb"
-            },
-            "dist": {
-                "type": "zip",
-                "url": "https://api.github.com/repos/symfony/service-contracts/zipball/f040a30e04b57fbcc9c6cbcf4dbaa96bd318b9bb",
-                "reference": "f040a30e04b57fbcc9c6cbcf4dbaa96bd318b9bb",
-                "shasum": ""
-            },
-            "require": {
-                "php": ">=7.2.5",
-                "psr/container": "^1.1"
-            },
-            "suggest": {
-                "symfony/service-implementation": ""
-            },
-            "type": "library",
-            "extra": {
-                "branch-alias": {
-                    "dev-main": "2.4-dev"
-                },
-                "thanks": {
-                    "name": "symfony/contracts",
-                    "url": "https://github.com/symfony/contracts"
-                }
-            },
-            "autoload": {
-                "psr-4": {
-                    "Symfony\\Contracts\\Service\\": ""
-                }
-            },
-            "notification-url": "https://packagist.org/downloads/",
-            "license": [
-                "MIT"
-            ],
-            "authors": [
-                {
-                    "name": "Nicolas Grekas",
-                    "email": "p@tchwork.com"
-                },
-                {
-                    "name": "Symfony Community",
-                    "homepage": "https://symfony.com/contributors"
-                }
-            ],
-            "description": "Generic abstractions related to writing services",
-            "homepage": "https://symfony.com",
-            "keywords": [
-                "abstractions",
-                "contracts",
-                "decoupling",
-                "interfaces",
-                "interoperability",
-                "standards"
-            ],
-            "support": {
-                "source": "https://github.com/symfony/service-contracts/tree/v2.4.0"
-            },
-            "funding": [
-                {
-                    "url": "https://symfony.com/sponsor",
-                    "type": "custom"
-                },
-                {
-                    "url": "https://github.com/fabpot",
-                    "type": "github"
-                },
-                {
-                    "url": "https://tidelift.com/funding/github/packagist/symfony/symfony",
-                    "type": "tidelift"
-                }
-            ],
-            "time": "2021-04-01T10:43:52+00:00"
-        },
-        {
-            "name": "symfony/string",
-<<<<<<< HEAD
-            "version": "v5.3.7",
-            "source": {
-                "type": "git",
-                "url": "https://github.com/symfony/string.git",
-                "reference": "8d224396e28d30f81969f083a58763b8b9ceb0a5"
-            },
-            "dist": {
-                "type": "zip",
-                "url": "https://api.github.com/repos/symfony/string/zipball/8d224396e28d30f81969f083a58763b8b9ceb0a5",
-                "reference": "8d224396e28d30f81969f083a58763b8b9ceb0a5",
-=======
-            "version": "v5.3.3",
-            "source": {
-                "type": "git",
-                "url": "https://github.com/symfony/string.git",
-                "reference": "bd53358e3eccec6a670b5f33ab680d8dbe1d4ae1"
-            },
-            "dist": {
-                "type": "zip",
-                "url": "https://api.github.com/repos/symfony/string/zipball/bd53358e3eccec6a670b5f33ab680d8dbe1d4ae1",
-                "reference": "bd53358e3eccec6a670b5f33ab680d8dbe1d4ae1",
->>>>>>> 141570ac
-                "shasum": ""
-            },
-            "require": {
-                "php": ">=7.2.5",
-                "symfony/polyfill-ctype": "~1.8",
-                "symfony/polyfill-intl-grapheme": "~1.0",
-                "symfony/polyfill-intl-normalizer": "~1.0",
-                "symfony/polyfill-mbstring": "~1.0",
-                "symfony/polyfill-php80": "~1.15"
-            },
-            "require-dev": {
-                "symfony/error-handler": "^4.4|^5.0",
-                "symfony/http-client": "^4.4|^5.0",
-                "symfony/translation-contracts": "^1.1|^2",
-                "symfony/var-exporter": "^4.4|^5.0"
-            },
-            "type": "library",
-            "autoload": {
-                "psr-4": {
-                    "Symfony\\Component\\String\\": ""
-                },
-                "files": [
-                    "Resources/functions.php"
-                ],
-                "exclude-from-classmap": [
-                    "/Tests/"
-                ]
-            },
-            "notification-url": "https://packagist.org/downloads/",
-            "license": [
-                "MIT"
-            ],
-            "authors": [
-                {
-                    "name": "Nicolas Grekas",
-                    "email": "p@tchwork.com"
-                },
-                {
-                    "name": "Symfony Community",
-                    "homepage": "https://symfony.com/contributors"
-                }
-            ],
-            "description": "Provides an object-oriented API to strings and deals with bytes, UTF-8 code points and grapheme clusters in a unified way",
-            "homepage": "https://symfony.com",
-            "keywords": [
-                "grapheme",
-                "i18n",
-                "string",
-                "unicode",
-                "utf-8",
-                "utf8"
-            ],
-            "support": {
-<<<<<<< HEAD
-                "source": "https://github.com/symfony/string/tree/v5.3.7"
-=======
-                "source": "https://github.com/symfony/string/tree/v5.3.3"
->>>>>>> 141570ac
-            },
-            "funding": [
-                {
-                    "url": "https://symfony.com/sponsor",
-                    "type": "custom"
-                },
-                {
-                    "url": "https://github.com/fabpot",
-                    "type": "github"
-                },
-                {
-                    "url": "https://tidelift.com/funding/github/packagist/symfony/symfony",
-                    "type": "tidelift"
-                }
-            ],
-<<<<<<< HEAD
-            "time": "2021-08-26T08:00:08+00:00"
-=======
-            "time": "2021-06-27T11:44:38+00:00"
->>>>>>> 141570ac
-        },
-        {
             "name": "theseer/tokenizer",
             "version": "1.2.1",
             "source": {
@@ -4849,138 +3479,6 @@
             "time": "2021-07-28T10:34:58+00:00"
         },
         {
-            "name": "vimeo/psalm",
-<<<<<<< HEAD
-            "version": "4.10.0",
-            "source": {
-                "type": "git",
-                "url": "https://github.com/vimeo/psalm.git",
-                "reference": "916b098b008f6de4543892b1e0651c1c3b92cbfa"
-            },
-            "dist": {
-                "type": "zip",
-                "url": "https://api.github.com/repos/vimeo/psalm/zipball/916b098b008f6de4543892b1e0651c1c3b92cbfa",
-                "reference": "916b098b008f6de4543892b1e0651c1c3b92cbfa",
-=======
-            "version": "4.8.1",
-            "source": {
-                "type": "git",
-                "url": "https://github.com/vimeo/psalm.git",
-                "reference": "f73f2299dbc59a3e6c4d66cff4605176e728ee69"
-            },
-            "dist": {
-                "type": "zip",
-                "url": "https://api.github.com/repos/vimeo/psalm/zipball/f73f2299dbc59a3e6c4d66cff4605176e728ee69",
-                "reference": "f73f2299dbc59a3e6c4d66cff4605176e728ee69",
->>>>>>> 141570ac
-                "shasum": ""
-            },
-            "require": {
-                "amphp/amp": "^2.4.2",
-                "amphp/byte-stream": "^1.5",
-                "composer/package-versions-deprecated": "^1.8.0",
-                "composer/semver": "^1.4 || ^2.0 || ^3.0",
-                "composer/xdebug-handler": "^1.1 || ^2.0",
-                "dnoegel/php-xdg-base-dir": "^0.1.1",
-                "ext-ctype": "*",
-                "ext-dom": "*",
-                "ext-json": "*",
-                "ext-libxml": "*",
-                "ext-mbstring": "*",
-                "ext-simplexml": "*",
-                "ext-tokenizer": "*",
-                "felixfbecker/advanced-json-rpc": "^3.0.3",
-                "felixfbecker/language-server-protocol": "^1.5",
-                "netresearch/jsonmapper": "^1.0 || ^2.0 || ^3.0 || ^4.0",
-<<<<<<< HEAD
-                "nikic/php-parser": "^4.12",
-=======
-                "nikic/php-parser": "^4.10.5",
->>>>>>> 141570ac
-                "openlss/lib-array2xml": "^1.0",
-                "php": "^7.1|^8",
-                "sebastian/diff": "^3.0 || ^4.0",
-                "symfony/console": "^3.4.17 || ^4.1.6 || ^5.0",
-                "webmozart/path-util": "^2.3"
-            },
-            "provide": {
-                "psalm/psalm": "self.version"
-            },
-            "require-dev": {
-                "bamarni/composer-bin-plugin": "^1.2",
-                "brianium/paratest": "^4.0||^6.0",
-                "ext-curl": "*",
-                "php-parallel-lint/php-parallel-lint": "^1.2",
-                "phpdocumentor/reflection-docblock": "^5",
-                "phpmyadmin/sql-parser": "5.1.0||dev-master",
-                "phpspec/prophecy": ">=1.9.0",
-                "phpunit/phpunit": "^9.0",
-                "psalm/plugin-phpunit": "^0.16",
-                "slevomat/coding-standard": "^7.0",
-                "squizlabs/php_codesniffer": "^3.5",
-                "symfony/process": "^4.3 || ^5.0",
-<<<<<<< HEAD
-=======
-                "weirdan/phpunit-appveyor-reporter": "^1.0.0",
->>>>>>> 141570ac
-                "weirdan/prophecy-shim": "^1.0 || ^2.0"
-            },
-            "suggest": {
-                "ext-igbinary": "^2.0.5"
-            },
-            "bin": [
-                "psalm",
-                "psalm-language-server",
-                "psalm-plugin",
-                "psalm-refactor",
-                "psalter"
-            ],
-            "type": "library",
-            "extra": {
-                "branch-alias": {
-                    "dev-master": "4.x-dev",
-                    "dev-3.x": "3.x-dev",
-                    "dev-2.x": "2.x-dev",
-                    "dev-1.x": "1.x-dev"
-                }
-            },
-            "autoload": {
-                "psr-4": {
-                    "Psalm\\": "src/Psalm/"
-                },
-                "files": [
-                    "src/functions.php",
-                    "src/spl_object_id.php"
-                ]
-            },
-            "notification-url": "https://packagist.org/downloads/",
-            "license": [
-                "MIT"
-            ],
-            "authors": [
-                {
-                    "name": "Matthew Brown"
-                }
-            ],
-            "description": "A static analysis tool for finding errors in PHP applications",
-            "keywords": [
-                "code",
-                "inspection",
-                "php"
-            ],
-            "support": {
-                "issues": "https://github.com/vimeo/psalm/issues",
-<<<<<<< HEAD
-                "source": "https://github.com/vimeo/psalm/tree/4.10.0"
-            },
-            "time": "2021-09-04T21:00:09+00:00"
-=======
-                "source": "https://github.com/vimeo/psalm/tree/4.8.1"
-            },
-            "time": "2021-06-20T23:03:20+00:00"
->>>>>>> 141570ac
-        },
-        {
             "name": "webmozart/assert",
             "version": "1.10.0",
             "source": {
@@ -5037,65 +3535,18 @@
                 "source": "https://github.com/webmozarts/assert/tree/1.10.0"
             },
             "time": "2021-03-09T10:59:23+00:00"
-        },
-        {
-            "name": "webmozart/path-util",
-            "version": "2.3.0",
-            "source": {
-                "type": "git",
-                "url": "https://github.com/webmozart/path-util.git",
-                "reference": "d939f7edc24c9a1bb9c0dee5cb05d8e859490725"
-            },
-            "dist": {
-                "type": "zip",
-                "url": "https://api.github.com/repos/webmozart/path-util/zipball/d939f7edc24c9a1bb9c0dee5cb05d8e859490725",
-                "reference": "d939f7edc24c9a1bb9c0dee5cb05d8e859490725",
-                "shasum": ""
-            },
-            "require": {
-                "php": ">=5.3.3",
-                "webmozart/assert": "~1.0"
-            },
-            "require-dev": {
-                "phpunit/phpunit": "^4.6",
-                "sebastian/version": "^1.0.1"
-            },
-            "type": "library",
-            "extra": {
-                "branch-alias": {
-                    "dev-master": "2.3-dev"
-                }
-            },
-            "autoload": {
-                "psr-4": {
-                    "Webmozart\\PathUtil\\": "src/"
-                }
-            },
-            "notification-url": "https://packagist.org/downloads/",
-            "license": [
-                "MIT"
-            ],
-            "authors": [
-                {
-                    "name": "Bernhard Schussek",
-                    "email": "bschussek@gmail.com"
-                }
-            ],
-            "description": "A robust cross-platform utility for normalizing, comparing and modifying file paths.",
-            "support": {
-                "issues": "https://github.com/webmozart/path-util/issues",
-                "source": "https://github.com/webmozart/path-util/tree/2.3.0"
-            },
-            "time": "2015-12-17T08:42:14+00:00"
         }
     ],
-    "packages-dev": [],
     "aliases": [],
     "minimum-stability": "stable",
     "stability-flags": [],
     "prefer-stable": false,
     "prefer-lowest": false,
-    "platform": [],
+    "platform": {
+        "php": "^7.3 || ^8.0",
+        "ext-json": "*",
+        "ext-pdo": "*"
+    },
     "platform-dev": [],
     "plugin-api-version": "2.1.0"
 }